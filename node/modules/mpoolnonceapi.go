--- conflicted
+++ resolved
@@ -25,15 +25,6 @@
 }
 
 // GetNonce gets the nonce from current chain head.
-<<<<<<< HEAD
-func (a *MpoolNonceAPI) GetNonce(ctx context.Context, addr address.Address) (uint64, error) {
-	ts := a.StateAPI.Chain.GetHeaviestTipSet()
-
-	// make sure we have a key address so we can compare with messages
-	keyAddr, err := a.StateAPI.StateManager.ResolveToKeyAddress(ctx, addr, ts)
-	if err != nil {
-		return 0, err
-=======
 func (a *MpoolNonceAPI) GetNonce(ctx context.Context, addr address.Address, tsk types.TipSetKey) (uint64, error) {
 	var err error
 	var ts *types.TipSet
@@ -65,21 +56,14 @@
 			log.Infof("failed to look up id addr for %s: %w", addr, err)
 			addr = address.Undef
 		}
->>>>>>> ada7f97b
 	}
 
 	// Load the last nonce from the state, if it exists.
 	highestNonce := uint64(0)
-<<<<<<< HEAD
-	if baseActor, err := a.StateAPI.StateManager.LoadActorRaw(ctx, addr, ts.ParentState()); err != nil {
-		if !xerrors.Is(err, types.ErrActorNotFound) {
-			return 0, err
-=======
 	act, err := a.StateModule.StateGetActor(ctx, keyAddr, ts.Key())
 	if err != nil {
 		if strings.Contains(err.Error(), types.ErrActorNotFound.Error()) {
 			return 0, types.ErrActorNotFound
->>>>>>> ada7f97b
 		}
 		return 0, xerrors.Errorf("getting actor: %w", err)
 	}
