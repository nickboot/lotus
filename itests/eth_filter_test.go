--- conflicted
+++ resolved
@@ -956,7 +956,7 @@
 	res, err := client.EthGetFilterChanges(ctx, filterID)
 	require.NoError(err)
 
-	ethContractAddr := getContractEthAddress(ctx, t, client, contract)
+	ethContractAddr := getEthAddress(ctx, t, client, contract)
 
 	// expect to see 2 messages from before the filter was installed and 2 after
 	expected := []ExpectedEthLog{
@@ -1158,7 +1158,7 @@
 
 	messages := invokeAndWaitUntilAllOnChain(t, client, invocations)
 
-	ethAddr := getContractEthAddress(ctx, t, client, idAddr)
+	ethAddr := getEthAddress(ctx, t, client, idAddr)
 
 	return ethAddr, messages
 }
@@ -1352,8 +1352,8 @@
 		},
 	}
 
-	ethAddr1 := getContractEthAddress(ctx, t, client, contract1)
-	ethAddr2 := getContractEthAddress(ctx, t, client, contract2)
+	ethAddr1 := getEthAddress(ctx, t, client, contract1)
+	ethAddr2 := getEthAddress(ctx, t, client, contract2)
 
 	return ethAddr1, ethAddr2, invocations
 }
@@ -1398,9 +1398,6 @@
 			name: "find all EventOneData events",
 			spec: newEthFilterBuilder().FromBlock(fromBlock).Topic1OneOf(paddedEthHash(EventMatrixContract.Ev["EventOneData"])).Filter(),
 
-<<<<<<< HEAD
-	ethAddr := getEthAddress(ctx, t, client, idAddr)
-=======
 			expected: []ExpectedEthLog{
 				{
 					Address: contract1,
@@ -1421,7 +1418,6 @@
 		{
 			name: "find all EventTwoData events",
 			spec: newEthFilterBuilder().FromBlock(fromBlock).Topic1OneOf(paddedEthHash(EventMatrixContract.Ev["EventTwoData"])).Filter(),
->>>>>>> c3be4f2f
 
 			expected: []ExpectedEthLog{
 				{
@@ -1909,18 +1905,11 @@
 	}
 }
 
-<<<<<<< HEAD
-	messages := invokeAndWaitUntilAllOnChain(t, client, invocations)
-	ethAddr1 := getEthAddress(ctx, t, client, contract1)
-	ethAddr2 := getEthAddress(ctx, t, client, contract2)
-	return ethAddr1, ethAddr2, messages
-=======
 func getCombinationFilterTestCases(contract1, contract2 ethtypes.EthAddress, fromBlock string) []filterTestCase {
 	topicCases := getTopicFilterTestCases(contract1, contract2, fromBlock)
 	addressCases := getAddressFilterTestCases(contract1, contract2, fromBlock)
 
 	return append(topicCases, addressCases...)
->>>>>>> c3be4f2f
 }
 
 type ExpectedEthLog struct {
