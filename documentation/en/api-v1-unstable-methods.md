# Groups
* [](#)
  * [Closing](#Closing)
  * [Discover](#Discover)
  * [Session](#Session)
  * [Shutdown](#Shutdown)
  * [Version](#Version)
* [Auth](#Auth)
  * [AuthNew](#AuthNew)
  * [AuthVerify](#AuthVerify)
* [Chain](#Chain)
  * [ChainBlockstoreInfo](#ChainBlockstoreInfo)
  * [ChainCheckBlockstore](#ChainCheckBlockstore)
  * [ChainDeleteObj](#ChainDeleteObj)
  * [ChainExport](#ChainExport)
  * [ChainGetBlock](#ChainGetBlock)
  * [ChainGetBlockMessages](#ChainGetBlockMessages)
  * [ChainGetGenesis](#ChainGetGenesis)
  * [ChainGetMessage](#ChainGetMessage)
  * [ChainGetMessagesInTipset](#ChainGetMessagesInTipset)
  * [ChainGetNode](#ChainGetNode)
  * [ChainGetParentMessages](#ChainGetParentMessages)
  * [ChainGetParentReceipts](#ChainGetParentReceipts)
  * [ChainGetPath](#ChainGetPath)
  * [ChainGetTipSet](#ChainGetTipSet)
  * [ChainGetTipSetAfterHeight](#ChainGetTipSetAfterHeight)
  * [ChainGetTipSetByHeight](#ChainGetTipSetByHeight)
  * [ChainHasObj](#ChainHasObj)
  * [ChainHead](#ChainHead)
  * [ChainNotify](#ChainNotify)
  * [ChainPrune](#ChainPrune)
  * [ChainPutObj](#ChainPutObj)
  * [ChainReadObj](#ChainReadObj)
  * [ChainSetHead](#ChainSetHead)
  * [ChainStatObj](#ChainStatObj)
  * [ChainTipSetWeight](#ChainTipSetWeight)
* [Client](#Client)
  * [ClientCalcCommP](#ClientCalcCommP)
  * [ClientCancelDataTransfer](#ClientCancelDataTransfer)
  * [ClientCancelRetrievalDeal](#ClientCancelRetrievalDeal)
  * [ClientDataTransferUpdates](#ClientDataTransferUpdates)
  * [ClientDealPieceCID](#ClientDealPieceCID)
  * [ClientDealSize](#ClientDealSize)
  * [ClientExport](#ClientExport)
  * [ClientFindData](#ClientFindData)
  * [ClientGenCar](#ClientGenCar)
  * [ClientGetDealInfo](#ClientGetDealInfo)
  * [ClientGetDealStatus](#ClientGetDealStatus)
  * [ClientGetDealUpdates](#ClientGetDealUpdates)
  * [ClientGetRetrievalUpdates](#ClientGetRetrievalUpdates)
  * [ClientHasLocal](#ClientHasLocal)
  * [ClientImport](#ClientImport)
  * [ClientListDataTransfers](#ClientListDataTransfers)
  * [ClientListDeals](#ClientListDeals)
  * [ClientListImports](#ClientListImports)
  * [ClientListRetrievals](#ClientListRetrievals)
  * [ClientMinerQueryOffer](#ClientMinerQueryOffer)
  * [ClientQueryAsk](#ClientQueryAsk)
  * [ClientRemoveImport](#ClientRemoveImport)
  * [ClientRestartDataTransfer](#ClientRestartDataTransfer)
  * [ClientRetrieve](#ClientRetrieve)
  * [ClientRetrieveTryRestartInsufficientFunds](#ClientRetrieveTryRestartInsufficientFunds)
  * [ClientRetrieveWait](#ClientRetrieveWait)
  * [ClientStartDeal](#ClientStartDeal)
  * [ClientStatelessDeal](#ClientStatelessDeal)
* [Create](#Create)
  * [CreateBackup](#CreateBackup)
* [Gas](#Gas)
  * [GasEstimateFeeCap](#GasEstimateFeeCap)
  * [GasEstimateGasLimit](#GasEstimateGasLimit)
  * [GasEstimateGasPremium](#GasEstimateGasPremium)
  * [GasEstimateMessageGas](#GasEstimateMessageGas)
* [I](#I)
  * [ID](#ID)
* [Log](#Log)
  * [LogAlerts](#LogAlerts)
  * [LogList](#LogList)
  * [LogSetLevel](#LogSetLevel)
* [Market](#Market)
  * [MarketAddBalance](#MarketAddBalance)
  * [MarketGetReserved](#MarketGetReserved)
  * [MarketReleaseFunds](#MarketReleaseFunds)
  * [MarketReserveFunds](#MarketReserveFunds)
  * [MarketWithdraw](#MarketWithdraw)
* [Miner](#Miner)
  * [MinerCreateBlock](#MinerCreateBlock)
  * [MinerGetBaseInfo](#MinerGetBaseInfo)
* [Mpool](#Mpool)
  * [MpoolBatchPush](#MpoolBatchPush)
  * [MpoolBatchPushMessage](#MpoolBatchPushMessage)
  * [MpoolBatchPushUntrusted](#MpoolBatchPushUntrusted)
  * [MpoolCheckMessages](#MpoolCheckMessages)
  * [MpoolCheckPendingMessages](#MpoolCheckPendingMessages)
  * [MpoolCheckReplaceMessages](#MpoolCheckReplaceMessages)
  * [MpoolClear](#MpoolClear)
  * [MpoolGetConfig](#MpoolGetConfig)
  * [MpoolGetNonce](#MpoolGetNonce)
  * [MpoolPending](#MpoolPending)
  * [MpoolPush](#MpoolPush)
  * [MpoolPushMessage](#MpoolPushMessage)
  * [MpoolPushUntrusted](#MpoolPushUntrusted)
  * [MpoolSelect](#MpoolSelect)
  * [MpoolSetConfig](#MpoolSetConfig)
  * [MpoolSub](#MpoolSub)
* [Msig](#Msig)
  * [MsigAddApprove](#MsigAddApprove)
  * [MsigAddCancel](#MsigAddCancel)
  * [MsigAddPropose](#MsigAddPropose)
  * [MsigApprove](#MsigApprove)
  * [MsigApproveTxnHash](#MsigApproveTxnHash)
  * [MsigCancel](#MsigCancel)
  * [MsigCancelTxnHash](#MsigCancelTxnHash)
  * [MsigCreate](#MsigCreate)
  * [MsigGetAvailableBalance](#MsigGetAvailableBalance)
  * [MsigGetPending](#MsigGetPending)
  * [MsigGetVested](#MsigGetVested)
  * [MsigGetVestingSchedule](#MsigGetVestingSchedule)
  * [MsigPropose](#MsigPropose)
  * [MsigRemoveSigner](#MsigRemoveSigner)
  * [MsigSwapApprove](#MsigSwapApprove)
  * [MsigSwapCancel](#MsigSwapCancel)
  * [MsigSwapPropose](#MsigSwapPropose)
* [Net](#Net)
  * [NetAddrsListen](#NetAddrsListen)
  * [NetAgentVersion](#NetAgentVersion)
  * [NetAutoNatStatus](#NetAutoNatStatus)
  * [NetBandwidthStats](#NetBandwidthStats)
  * [NetBandwidthStatsByPeer](#NetBandwidthStatsByPeer)
  * [NetBandwidthStatsByProtocol](#NetBandwidthStatsByProtocol)
  * [NetBlockAdd](#NetBlockAdd)
  * [NetBlockList](#NetBlockList)
  * [NetBlockRemove](#NetBlockRemove)
  * [NetConnect](#NetConnect)
  * [NetConnectedness](#NetConnectedness)
  * [NetDisconnect](#NetDisconnect)
  * [NetFindPeer](#NetFindPeer)
  * [NetLimit](#NetLimit)
  * [NetPeerInfo](#NetPeerInfo)
  * [NetPeers](#NetPeers)
  * [NetPing](#NetPing)
  * [NetProtectAdd](#NetProtectAdd)
  * [NetProtectList](#NetProtectList)
  * [NetProtectRemove](#NetProtectRemove)
  * [NetPubsubScores](#NetPubsubScores)
  * [NetSetLimit](#NetSetLimit)
  * [NetStat](#NetStat)
* [Node](#Node)
  * [NodeStatus](#NodeStatus)
* [Paych](#Paych)
  * [PaychAllocateLane](#PaychAllocateLane)
  * [PaychAvailableFunds](#PaychAvailableFunds)
  * [PaychAvailableFundsByFromTo](#PaychAvailableFundsByFromTo)
  * [PaychCollect](#PaychCollect)
  * [PaychFund](#PaychFund)
  * [PaychGet](#PaychGet)
  * [PaychGetWaitReady](#PaychGetWaitReady)
  * [PaychList](#PaychList)
  * [PaychNewPayment](#PaychNewPayment)
  * [PaychSettle](#PaychSettle)
  * [PaychStatus](#PaychStatus)
  * [PaychVoucherAdd](#PaychVoucherAdd)
  * [PaychVoucherCheckSpendable](#PaychVoucherCheckSpendable)
  * [PaychVoucherCheckValid](#PaychVoucherCheckValid)
  * [PaychVoucherCreate](#PaychVoucherCreate)
  * [PaychVoucherList](#PaychVoucherList)
  * [PaychVoucherSubmit](#PaychVoucherSubmit)
<<<<<<< HEAD
* [Raft](#Raft)
  * [RaftLeader](#RaftLeader)
  * [RaftState](#RaftState)
=======
* [Start](#Start)
  * [StartTime](#StartTime)
>>>>>>> 8a2f8c34
* [State](#State)
  * [StateAccountKey](#StateAccountKey)
  * [StateActorCodeCIDs](#StateActorCodeCIDs)
  * [StateActorManifestCID](#StateActorManifestCID)
  * [StateAllMinerFaults](#StateAllMinerFaults)
  * [StateCall](#StateCall)
  * [StateChangedActors](#StateChangedActors)
  * [StateCirculatingSupply](#StateCirculatingSupply)
  * [StateCompute](#StateCompute)
  * [StateComputeDataCID](#StateComputeDataCID)
  * [StateDealProviderCollateralBounds](#StateDealProviderCollateralBounds)
  * [StateDecodeParams](#StateDecodeParams)
  * [StateEncodeParams](#StateEncodeParams)
  * [StateGetActor](#StateGetActor)
  * [StateGetBeaconEntry](#StateGetBeaconEntry)
  * [StateGetNetworkParams](#StateGetNetworkParams)
  * [StateGetRandomnessFromBeacon](#StateGetRandomnessFromBeacon)
  * [StateGetRandomnessFromTickets](#StateGetRandomnessFromTickets)
  * [StateListActors](#StateListActors)
  * [StateListMessages](#StateListMessages)
  * [StateListMiners](#StateListMiners)
  * [StateLookupID](#StateLookupID)
  * [StateLookupRobustAddress](#StateLookupRobustAddress)
  * [StateMarketBalance](#StateMarketBalance)
  * [StateMarketDeals](#StateMarketDeals)
  * [StateMarketParticipants](#StateMarketParticipants)
  * [StateMarketStorageDeal](#StateMarketStorageDeal)
  * [StateMinerActiveSectors](#StateMinerActiveSectors)
  * [StateMinerAllocated](#StateMinerAllocated)
  * [StateMinerAvailableBalance](#StateMinerAvailableBalance)
  * [StateMinerDeadlines](#StateMinerDeadlines)
  * [StateMinerFaults](#StateMinerFaults)
  * [StateMinerInfo](#StateMinerInfo)
  * [StateMinerInitialPledgeCollateral](#StateMinerInitialPledgeCollateral)
  * [StateMinerPartitions](#StateMinerPartitions)
  * [StateMinerPower](#StateMinerPower)
  * [StateMinerPreCommitDepositForPower](#StateMinerPreCommitDepositForPower)
  * [StateMinerProvingDeadline](#StateMinerProvingDeadline)
  * [StateMinerRecoveries](#StateMinerRecoveries)
  * [StateMinerSectorAllocated](#StateMinerSectorAllocated)
  * [StateMinerSectorCount](#StateMinerSectorCount)
  * [StateMinerSectors](#StateMinerSectors)
  * [StateNetworkName](#StateNetworkName)
  * [StateNetworkVersion](#StateNetworkVersion)
  * [StateReadState](#StateReadState)
  * [StateReplay](#StateReplay)
  * [StateSearchMsg](#StateSearchMsg)
  * [StateSectorExpiration](#StateSectorExpiration)
  * [StateSectorGetInfo](#StateSectorGetInfo)
  * [StateSectorPartition](#StateSectorPartition)
  * [StateSectorPreCommitInfo](#StateSectorPreCommitInfo)
  * [StateVMCirculatingSupplyInternal](#StateVMCirculatingSupplyInternal)
  * [StateVerifiedClientStatus](#StateVerifiedClientStatus)
  * [StateVerifiedRegistryRootKey](#StateVerifiedRegistryRootKey)
  * [StateVerifierStatus](#StateVerifierStatus)
  * [StateWaitMsg](#StateWaitMsg)
* [Sync](#Sync)
  * [SyncCheckBad](#SyncCheckBad)
  * [SyncCheckpoint](#SyncCheckpoint)
  * [SyncIncomingBlocks](#SyncIncomingBlocks)
  * [SyncMarkBad](#SyncMarkBad)
  * [SyncState](#SyncState)
  * [SyncSubmitBlock](#SyncSubmitBlock)
  * [SyncUnmarkAllBad](#SyncUnmarkAllBad)
  * [SyncUnmarkBad](#SyncUnmarkBad)
  * [SyncValidateTipset](#SyncValidateTipset)
* [Wallet](#Wallet)
  * [WalletBalance](#WalletBalance)
  * [WalletDefaultAddress](#WalletDefaultAddress)
  * [WalletDelete](#WalletDelete)
  * [WalletExport](#WalletExport)
  * [WalletHas](#WalletHas)
  * [WalletImport](#WalletImport)
  * [WalletList](#WalletList)
  * [WalletNew](#WalletNew)
  * [WalletSetDefault](#WalletSetDefault)
  * [WalletSign](#WalletSign)
  * [WalletSignMessage](#WalletSignMessage)
  * [WalletValidateAddress](#WalletValidateAddress)
  * [WalletVerify](#WalletVerify)
## 


### Closing


Perms: read

Inputs: `null`

Response: `{}`

### Discover


Perms: read

Inputs: `null`

Response:
```json
{
  "info": {
    "title": "Lotus RPC API",
    "version": "1.2.1/generated=2020-11-22T08:22:42-06:00"
  },
  "methods": [],
  "openrpc": "1.2.6"
}
```

### Session


Perms: read

Inputs: `null`

Response: `"07070707-0707-0707-0707-070707070707"`

### Shutdown


Perms: admin

Inputs: `null`

Response: `{}`

### Version


Perms: read

Inputs: `null`

Response:
```json
{
  "Version": "string value",
  "APIVersion": 131840,
  "BlockDelay": 42
}
```

## Auth


### AuthNew


Perms: admin

Inputs:
```json
[
  [
    "write"
  ]
]
```

Response: `"Ynl0ZSBhcnJheQ=="`

### AuthVerify


Perms: read

Inputs:
```json
[
  "string value"
]
```

Response:
```json
[
  "write"
]
```

## Chain
The Chain method group contains methods for interacting with the
blockchain, but that do not require any form of state computation.


### ChainBlockstoreInfo
ChainBlockstoreInfo returns some basic information about the blockstore


Perms: read

Inputs: `null`

Response:
```json
{
  "abc": 123
}
```

### ChainCheckBlockstore
ChainCheckBlockstore performs an (asynchronous) health check on the chain/state blockstore
if supported by the underlying implementation.


Perms: admin

Inputs: `null`

Response: `{}`

### ChainDeleteObj
ChainDeleteObj deletes node referenced by the given CID


Perms: admin

Inputs:
```json
[
  {
    "/": "bafy2bzacea3wsdh6y3a36tb3skempjoxqpuyompjbmfeyf34fi3uy6uue42v4"
  }
]
```

Response: `{}`

### ChainExport
ChainExport returns a stream of bytes with CAR dump of chain data.
The exported chain data includes the header chain from the given tipset
back to genesis, the entire genesis state, and the most recent 'nroots'
state trees.
If oldmsgskip is set, messages from before the requested roots are also not included.


Perms: read

Inputs:
```json
[
  10101,
  true,
  [
    {
      "/": "bafy2bzacea3wsdh6y3a36tb3skempjoxqpuyompjbmfeyf34fi3uy6uue42v4"
    },
    {
      "/": "bafy2bzacebp3shtrn43k7g3unredz7fxn4gj533d3o43tqn2p2ipxxhrvchve"
    }
  ]
]
```

Response: `"Ynl0ZSBhcnJheQ=="`

### ChainGetBlock
ChainGetBlock returns the block specified by the given CID.


Perms: read

Inputs:
```json
[
  {
    "/": "bafy2bzacea3wsdh6y3a36tb3skempjoxqpuyompjbmfeyf34fi3uy6uue42v4"
  }
]
```

Response:
```json
{
  "Miner": "f01234",
  "Ticket": {
    "VRFProof": "Ynl0ZSBhcnJheQ=="
  },
  "ElectionProof": {
    "WinCount": 9,
    "VRFProof": "Ynl0ZSBhcnJheQ=="
  },
  "BeaconEntries": [
    {
      "Round": 42,
      "Data": "Ynl0ZSBhcnJheQ=="
    }
  ],
  "WinPoStProof": [
    {
      "PoStProof": 8,
      "ProofBytes": "Ynl0ZSBhcnJheQ=="
    }
  ],
  "Parents": [
    {
      "/": "bafy2bzacea3wsdh6y3a36tb3skempjoxqpuyompjbmfeyf34fi3uy6uue42v4"
    }
  ],
  "ParentWeight": "0",
  "Height": 10101,
  "ParentStateRoot": {
    "/": "bafy2bzacea3wsdh6y3a36tb3skempjoxqpuyompjbmfeyf34fi3uy6uue42v4"
  },
  "ParentMessageReceipts": {
    "/": "bafy2bzacea3wsdh6y3a36tb3skempjoxqpuyompjbmfeyf34fi3uy6uue42v4"
  },
  "Messages": {
    "/": "bafy2bzacea3wsdh6y3a36tb3skempjoxqpuyompjbmfeyf34fi3uy6uue42v4"
  },
  "BLSAggregate": {
    "Type": 2,
    "Data": "Ynl0ZSBhcnJheQ=="
  },
  "Timestamp": 42,
  "BlockSig": {
    "Type": 2,
    "Data": "Ynl0ZSBhcnJheQ=="
  },
  "ForkSignaling": 42,
  "ParentBaseFee": "0"
}
```

### ChainGetBlockMessages
ChainGetBlockMessages returns messages stored in the specified block.

Note: If there are multiple blocks in a tipset, it's likely that some
messages will be duplicated. It's also possible for blocks in a tipset to have
different messages from the same sender at the same nonce. When that happens,
only the first message (in a block with lowest ticket) will be considered
for execution

NOTE: THIS METHOD SHOULD ONLY BE USED FOR GETTING MESSAGES IN A SPECIFIC BLOCK

DO NOT USE THIS METHOD TO GET MESSAGES INCLUDED IN A TIPSET
Use ChainGetParentMessages, which will perform correct message deduplication


Perms: read

Inputs:
```json
[
  {
    "/": "bafy2bzacea3wsdh6y3a36tb3skempjoxqpuyompjbmfeyf34fi3uy6uue42v4"
  }
]
```

Response:
```json
{
  "BlsMessages": [
    {
      "Version": 42,
      "To": "f01234",
      "From": "f01234",
      "Nonce": 42,
      "Value": "0",
      "GasLimit": 9,
      "GasFeeCap": "0",
      "GasPremium": "0",
      "Method": 1,
      "Params": "Ynl0ZSBhcnJheQ==",
      "CID": {
        "/": "bafy2bzacebbpdegvr3i4cosewthysg5xkxpqfn2wfcz6mv2hmoktwbdxkax4s"
      }
    }
  ],
  "SecpkMessages": [
    {
      "Message": {
        "Version": 42,
        "To": "f01234",
        "From": "f01234",
        "Nonce": 42,
        "Value": "0",
        "GasLimit": 9,
        "GasFeeCap": "0",
        "GasPremium": "0",
        "Method": 1,
        "Params": "Ynl0ZSBhcnJheQ==",
        "CID": {
          "/": "bafy2bzacebbpdegvr3i4cosewthysg5xkxpqfn2wfcz6mv2hmoktwbdxkax4s"
        }
      },
      "Signature": {
        "Type": 2,
        "Data": "Ynl0ZSBhcnJheQ=="
      },
      "CID": {
        "/": "bafy2bzacebbpdegvr3i4cosewthysg5xkxpqfn2wfcz6mv2hmoktwbdxkax4s"
      }
    }
  ],
  "Cids": [
    {
      "/": "bafy2bzacea3wsdh6y3a36tb3skempjoxqpuyompjbmfeyf34fi3uy6uue42v4"
    }
  ]
}
```

### ChainGetGenesis
ChainGetGenesis returns the genesis tipset.


Perms: read

Inputs: `null`

Response:
```json
{
  "Cids": null,
  "Blocks": null,
  "Height": 0
}
```

### ChainGetMessage
ChainGetMessage reads a message referenced by the specified CID from the
chain blockstore.


Perms: read

Inputs:
```json
[
  {
    "/": "bafy2bzacea3wsdh6y3a36tb3skempjoxqpuyompjbmfeyf34fi3uy6uue42v4"
  }
]
```

Response:
```json
{
  "Version": 42,
  "To": "f01234",
  "From": "f01234",
  "Nonce": 42,
  "Value": "0",
  "GasLimit": 9,
  "GasFeeCap": "0",
  "GasPremium": "0",
  "Method": 1,
  "Params": "Ynl0ZSBhcnJheQ==",
  "CID": {
    "/": "bafy2bzacebbpdegvr3i4cosewthysg5xkxpqfn2wfcz6mv2hmoktwbdxkax4s"
  }
}
```

### ChainGetMessagesInTipset
ChainGetMessagesInTipset returns message stores in current tipset


Perms: read

Inputs:
```json
[
  [
    {
      "/": "bafy2bzacea3wsdh6y3a36tb3skempjoxqpuyompjbmfeyf34fi3uy6uue42v4"
    },
    {
      "/": "bafy2bzacebp3shtrn43k7g3unredz7fxn4gj533d3o43tqn2p2ipxxhrvchve"
    }
  ]
]
```

Response:
```json
[
  {
    "Cid": {
      "/": "bafy2bzacea3wsdh6y3a36tb3skempjoxqpuyompjbmfeyf34fi3uy6uue42v4"
    },
    "Message": {
      "Version": 42,
      "To": "f01234",
      "From": "f01234",
      "Nonce": 42,
      "Value": "0",
      "GasLimit": 9,
      "GasFeeCap": "0",
      "GasPremium": "0",
      "Method": 1,
      "Params": "Ynl0ZSBhcnJheQ==",
      "CID": {
        "/": "bafy2bzacebbpdegvr3i4cosewthysg5xkxpqfn2wfcz6mv2hmoktwbdxkax4s"
      }
    }
  }
]
```

### ChainGetNode


Perms: read

Inputs:
```json
[
  "string value"
]
```

Response:
```json
{
  "Cid": {
    "/": "bafy2bzacea3wsdh6y3a36tb3skempjoxqpuyompjbmfeyf34fi3uy6uue42v4"
  },
  "Obj": {}
}
```

### ChainGetParentMessages
ChainGetParentMessages returns messages stored in parent tipset of the
specified block.


Perms: read

Inputs:
```json
[
  {
    "/": "bafy2bzacea3wsdh6y3a36tb3skempjoxqpuyompjbmfeyf34fi3uy6uue42v4"
  }
]
```

Response:
```json
[
  {
    "Cid": {
      "/": "bafy2bzacea3wsdh6y3a36tb3skempjoxqpuyompjbmfeyf34fi3uy6uue42v4"
    },
    "Message": {
      "Version": 42,
      "To": "f01234",
      "From": "f01234",
      "Nonce": 42,
      "Value": "0",
      "GasLimit": 9,
      "GasFeeCap": "0",
      "GasPremium": "0",
      "Method": 1,
      "Params": "Ynl0ZSBhcnJheQ==",
      "CID": {
        "/": "bafy2bzacebbpdegvr3i4cosewthysg5xkxpqfn2wfcz6mv2hmoktwbdxkax4s"
      }
    }
  }
]
```

### ChainGetParentReceipts
ChainGetParentReceipts returns receipts for messages in parent tipset of
the specified block. The receipts in the list returned is one-to-one with the
messages returned by a call to ChainGetParentMessages with the same blockCid.


Perms: read

Inputs:
```json
[
  {
    "/": "bafy2bzacea3wsdh6y3a36tb3skempjoxqpuyompjbmfeyf34fi3uy6uue42v4"
  }
]
```

Response:
```json
[
  {
    "ExitCode": 0,
    "Return": "Ynl0ZSBhcnJheQ==",
    "GasUsed": 9
  }
]
```

### ChainGetPath
ChainGetPath returns a set of revert/apply operations needed to get from
one tipset to another, for example:
```
       to
        ^
from   tAA
  ^     ^
tBA    tAB
 ^---*--^
     ^
    tRR
```
Would return `[revert(tBA), apply(tAB), apply(tAA)]`


Perms: read

Inputs:
```json
[
  [
    {
      "/": "bafy2bzacea3wsdh6y3a36tb3skempjoxqpuyompjbmfeyf34fi3uy6uue42v4"
    },
    {
      "/": "bafy2bzacebp3shtrn43k7g3unredz7fxn4gj533d3o43tqn2p2ipxxhrvchve"
    }
  ],
  [
    {
      "/": "bafy2bzacea3wsdh6y3a36tb3skempjoxqpuyompjbmfeyf34fi3uy6uue42v4"
    },
    {
      "/": "bafy2bzacebp3shtrn43k7g3unredz7fxn4gj533d3o43tqn2p2ipxxhrvchve"
    }
  ]
]
```

Response:
```json
[
  {
    "Type": "string value",
    "Val": {
      "Cids": null,
      "Blocks": null,
      "Height": 0
    }
  }
]
```

### ChainGetTipSet
ChainGetTipSet returns the tipset specified by the given TipSetKey.


Perms: read

Inputs:
```json
[
  [
    {
      "/": "bafy2bzacea3wsdh6y3a36tb3skempjoxqpuyompjbmfeyf34fi3uy6uue42v4"
    },
    {
      "/": "bafy2bzacebp3shtrn43k7g3unredz7fxn4gj533d3o43tqn2p2ipxxhrvchve"
    }
  ]
]
```

Response:
```json
{
  "Cids": null,
  "Blocks": null,
  "Height": 0
}
```

### ChainGetTipSetAfterHeight
ChainGetTipSetAfterHeight looks back for a tipset at the specified epoch.
If there are no blocks at the specified epoch, the first non-nil tipset at a later epoch
will be returned.


Perms: read

Inputs:
```json
[
  10101,
  [
    {
      "/": "bafy2bzacea3wsdh6y3a36tb3skempjoxqpuyompjbmfeyf34fi3uy6uue42v4"
    },
    {
      "/": "bafy2bzacebp3shtrn43k7g3unredz7fxn4gj533d3o43tqn2p2ipxxhrvchve"
    }
  ]
]
```

Response:
```json
{
  "Cids": null,
  "Blocks": null,
  "Height": 0
}
```

### ChainGetTipSetByHeight
ChainGetTipSetByHeight looks back for a tipset at the specified epoch.
If there are no blocks at the specified epoch, a tipset at an earlier epoch
will be returned.


Perms: read

Inputs:
```json
[
  10101,
  [
    {
      "/": "bafy2bzacea3wsdh6y3a36tb3skempjoxqpuyompjbmfeyf34fi3uy6uue42v4"
    },
    {
      "/": "bafy2bzacebp3shtrn43k7g3unredz7fxn4gj533d3o43tqn2p2ipxxhrvchve"
    }
  ]
]
```

Response:
```json
{
  "Cids": null,
  "Blocks": null,
  "Height": 0
}
```

### ChainHasObj
ChainHasObj checks if a given CID exists in the chain blockstore.


Perms: read

Inputs:
```json
[
  {
    "/": "bafy2bzacea3wsdh6y3a36tb3skempjoxqpuyompjbmfeyf34fi3uy6uue42v4"
  }
]
```

Response: `true`

### ChainHead
ChainHead returns the current head of the chain.


Perms: read

Inputs: `null`

Response:
```json
{
  "Cids": null,
  "Blocks": null,
  "Height": 0
}
```

### ChainNotify
ChainNotify returns channel with chain head updates.
First message is guaranteed to be of len == 1, and type == 'current'.


Perms: read

Inputs: `null`

Response:
```json
[
  {
    "Type": "string value",
    "Val": {
      "Cids": null,
      "Blocks": null,
      "Height": 0
    }
  }
]
```

### ChainPrune
ChainPrune prunes the stored chain state and garbage collects; only supported if you
are using the splitstore


Perms: admin

Inputs:
```json
[
  {
    "MovingGC": true,
    "RetainState": 9
  }
]
```

Response: `{}`

### ChainPutObj
ChainPutObj puts a given object into the block store


Perms: admin

Inputs:
```json
[
  {}
]
```

Response: `{}`

### ChainReadObj
ChainReadObj reads ipld nodes referenced by the specified CID from chain
blockstore and returns raw bytes.


Perms: read

Inputs:
```json
[
  {
    "/": "bafy2bzacea3wsdh6y3a36tb3skempjoxqpuyompjbmfeyf34fi3uy6uue42v4"
  }
]
```

Response: `"Ynl0ZSBhcnJheQ=="`

### ChainSetHead
ChainSetHead forcefully sets current chain head. Use with caution.


Perms: admin

Inputs:
```json
[
  [
    {
      "/": "bafy2bzacea3wsdh6y3a36tb3skempjoxqpuyompjbmfeyf34fi3uy6uue42v4"
    },
    {
      "/": "bafy2bzacebp3shtrn43k7g3unredz7fxn4gj533d3o43tqn2p2ipxxhrvchve"
    }
  ]
]
```

Response: `{}`

### ChainStatObj
ChainStatObj returns statistics about the graph referenced by 'obj'.
If 'base' is also specified, then the returned stat will be a diff
between the two objects.


Perms: read

Inputs:
```json
[
  {
    "/": "bafy2bzacea3wsdh6y3a36tb3skempjoxqpuyompjbmfeyf34fi3uy6uue42v4"
  },
  {
    "/": "bafy2bzacea3wsdh6y3a36tb3skempjoxqpuyompjbmfeyf34fi3uy6uue42v4"
  }
]
```

Response:
```json
{
  "Size": 42,
  "Links": 42
}
```

### ChainTipSetWeight
ChainTipSetWeight computes weight for the specified tipset.


Perms: read

Inputs:
```json
[
  [
    {
      "/": "bafy2bzacea3wsdh6y3a36tb3skempjoxqpuyompjbmfeyf34fi3uy6uue42v4"
    },
    {
      "/": "bafy2bzacebp3shtrn43k7g3unredz7fxn4gj533d3o43tqn2p2ipxxhrvchve"
    }
  ]
]
```

Response: `"0"`

## Client
The Client methods all have to do with interacting with the storage and
retrieval markets as a client


### ClientCalcCommP
ClientCalcCommP calculates the CommP for a specified file


Perms: write

Inputs:
```json
[
  "string value"
]
```

Response:
```json
{
  "Root": {
    "/": "bafy2bzacea3wsdh6y3a36tb3skempjoxqpuyompjbmfeyf34fi3uy6uue42v4"
  },
  "Size": 1024
}
```

### ClientCancelDataTransfer
ClientCancelDataTransfer cancels a data transfer with the given transfer ID and other peer


Perms: write

Inputs:
```json
[
  3,
  "12D3KooWGzxzKZYveHXtpG6AsrUJBcWxHBFS2HsEoGTxrMLvKXtf",
  true
]
```

Response: `{}`

### ClientCancelRetrievalDeal
ClientCancelRetrievalDeal cancels an ongoing retrieval deal based on DealID


Perms: write

Inputs:
```json
[
  5
]
```

Response: `{}`

### ClientDataTransferUpdates


Perms: write

Inputs: `null`

Response:
```json
{
  "TransferID": 3,
  "Status": 1,
  "BaseCID": {
    "/": "bafy2bzacea3wsdh6y3a36tb3skempjoxqpuyompjbmfeyf34fi3uy6uue42v4"
  },
  "IsInitiator": true,
  "IsSender": true,
  "Voucher": "string value",
  "Message": "string value",
  "OtherPeer": "12D3KooWGzxzKZYveHXtpG6AsrUJBcWxHBFS2HsEoGTxrMLvKXtf",
  "Transferred": 42,
  "Stages": {
    "Stages": [
      {
        "Name": "string value",
        "Description": "string value",
        "CreatedTime": "0001-01-01T00:00:00Z",
        "UpdatedTime": "0001-01-01T00:00:00Z",
        "Logs": [
          {
            "Log": "string value",
            "UpdatedTime": "0001-01-01T00:00:00Z"
          }
        ]
      }
    ]
  }
}
```

### ClientDealPieceCID
ClientCalcCommP calculates the CommP and data size of the specified CID


Perms: read

Inputs:
```json
[
  {
    "/": "bafy2bzacea3wsdh6y3a36tb3skempjoxqpuyompjbmfeyf34fi3uy6uue42v4"
  }
]
```

Response:
```json
{
  "PayloadSize": 9,
  "PieceSize": 1032,
  "PieceCID": {
    "/": "bafy2bzacea3wsdh6y3a36tb3skempjoxqpuyompjbmfeyf34fi3uy6uue42v4"
  }
}
```

### ClientDealSize
ClientDealSize calculates real deal data size


Perms: read

Inputs:
```json
[
  {
    "/": "bafy2bzacea3wsdh6y3a36tb3skempjoxqpuyompjbmfeyf34fi3uy6uue42v4"
  }
]
```

Response:
```json
{
  "PayloadSize": 9,
  "PieceSize": 1032
}
```

### ClientExport
ClientExport exports a file stored in the local filestore to a system file


Perms: admin

Inputs:
```json
[
  {
    "Root": {
      "/": "bafy2bzacea3wsdh6y3a36tb3skempjoxqpuyompjbmfeyf34fi3uy6uue42v4"
    },
    "DAGs": [
      {
        "DataSelector": "Links/21/Hash/Links/42/Hash",
        "ExportMerkleProof": true
      }
    ],
    "FromLocalCAR": "string value",
    "DealID": 5
  },
  {
    "Path": "string value",
    "IsCAR": true
  }
]
```

Response: `{}`

### ClientFindData
ClientFindData identifies peers that have a certain file, and returns QueryOffers (one per peer).


Perms: read

Inputs:
```json
[
  {
    "/": "bafy2bzacea3wsdh6y3a36tb3skempjoxqpuyompjbmfeyf34fi3uy6uue42v4"
  },
  null
]
```

Response:
```json
[
  {
    "Err": "string value",
    "Root": {
      "/": "bafy2bzacea3wsdh6y3a36tb3skempjoxqpuyompjbmfeyf34fi3uy6uue42v4"
    },
    "Piece": null,
    "Size": 42,
    "MinPrice": "0",
    "UnsealPrice": "0",
    "PricePerByte": "0",
    "PaymentInterval": 42,
    "PaymentIntervalIncrease": 42,
    "Miner": "f01234",
    "MinerPeer": {
      "Address": "f01234",
      "ID": "12D3KooWGzxzKZYveHXtpG6AsrUJBcWxHBFS2HsEoGTxrMLvKXtf",
      "PieceCID": null
    }
  }
]
```

### ClientGenCar
ClientGenCar generates a CAR file for the specified file.


Perms: write

Inputs:
```json
[
  {
    "Path": "string value",
    "IsCAR": true
  },
  "string value"
]
```

Response: `{}`

### ClientGetDealInfo
ClientGetDealInfo returns the latest information about a given deal.


Perms: read

Inputs:
```json
[
  {
    "/": "bafy2bzacea3wsdh6y3a36tb3skempjoxqpuyompjbmfeyf34fi3uy6uue42v4"
  }
]
```

Response:
```json
{
  "ProposalCid": {
    "/": "bafy2bzacea3wsdh6y3a36tb3skempjoxqpuyompjbmfeyf34fi3uy6uue42v4"
  },
  "State": 42,
  "Message": "string value",
  "DealStages": {
    "Stages": [
      {
        "Name": "string value",
        "Description": "string value",
        "ExpectedDuration": "string value",
        "CreatedTime": "0001-01-01T00:00:00Z",
        "UpdatedTime": "0001-01-01T00:00:00Z",
        "Logs": [
          {
            "Log": "string value",
            "UpdatedTime": "0001-01-01T00:00:00Z"
          }
        ]
      }
    ]
  },
  "Provider": "f01234",
  "DataRef": {
    "TransferType": "string value",
    "Root": {
      "/": "bafy2bzacea3wsdh6y3a36tb3skempjoxqpuyompjbmfeyf34fi3uy6uue42v4"
    },
    "PieceCid": null,
    "PieceSize": 1024,
    "RawBlockSize": 42
  },
  "PieceCID": {
    "/": "bafy2bzacea3wsdh6y3a36tb3skempjoxqpuyompjbmfeyf34fi3uy6uue42v4"
  },
  "Size": 42,
  "PricePerEpoch": "0",
  "Duration": 42,
  "DealID": 5432,
  "CreationTime": "0001-01-01T00:00:00Z",
  "Verified": true,
  "TransferChannelID": {
    "Initiator": "12D3KooWGzxzKZYveHXtpG6AsrUJBcWxHBFS2HsEoGTxrMLvKXtf",
    "Responder": "12D3KooWGzxzKZYveHXtpG6AsrUJBcWxHBFS2HsEoGTxrMLvKXtf",
    "ID": 3
  },
  "DataTransfer": {
    "TransferID": 3,
    "Status": 1,
    "BaseCID": {
      "/": "bafy2bzacea3wsdh6y3a36tb3skempjoxqpuyompjbmfeyf34fi3uy6uue42v4"
    },
    "IsInitiator": true,
    "IsSender": true,
    "Voucher": "string value",
    "Message": "string value",
    "OtherPeer": "12D3KooWGzxzKZYveHXtpG6AsrUJBcWxHBFS2HsEoGTxrMLvKXtf",
    "Transferred": 42,
    "Stages": {
      "Stages": [
        {
          "Name": "string value",
          "Description": "string value",
          "CreatedTime": "0001-01-01T00:00:00Z",
          "UpdatedTime": "0001-01-01T00:00:00Z",
          "Logs": [
            {
              "Log": "string value",
              "UpdatedTime": "0001-01-01T00:00:00Z"
            }
          ]
        }
      ]
    }
  }
}
```

### ClientGetDealStatus
ClientGetDealStatus returns status given a code


Perms: read

Inputs:
```json
[
  42
]
```

Response: `"string value"`

### ClientGetDealUpdates
ClientGetDealUpdates returns the status of updated deals


Perms: write

Inputs: `null`

Response:
```json
{
  "ProposalCid": {
    "/": "bafy2bzacea3wsdh6y3a36tb3skempjoxqpuyompjbmfeyf34fi3uy6uue42v4"
  },
  "State": 42,
  "Message": "string value",
  "DealStages": {
    "Stages": [
      {
        "Name": "string value",
        "Description": "string value",
        "ExpectedDuration": "string value",
        "CreatedTime": "0001-01-01T00:00:00Z",
        "UpdatedTime": "0001-01-01T00:00:00Z",
        "Logs": [
          {
            "Log": "string value",
            "UpdatedTime": "0001-01-01T00:00:00Z"
          }
        ]
      }
    ]
  },
  "Provider": "f01234",
  "DataRef": {
    "TransferType": "string value",
    "Root": {
      "/": "bafy2bzacea3wsdh6y3a36tb3skempjoxqpuyompjbmfeyf34fi3uy6uue42v4"
    },
    "PieceCid": null,
    "PieceSize": 1024,
    "RawBlockSize": 42
  },
  "PieceCID": {
    "/": "bafy2bzacea3wsdh6y3a36tb3skempjoxqpuyompjbmfeyf34fi3uy6uue42v4"
  },
  "Size": 42,
  "PricePerEpoch": "0",
  "Duration": 42,
  "DealID": 5432,
  "CreationTime": "0001-01-01T00:00:00Z",
  "Verified": true,
  "TransferChannelID": {
    "Initiator": "12D3KooWGzxzKZYveHXtpG6AsrUJBcWxHBFS2HsEoGTxrMLvKXtf",
    "Responder": "12D3KooWGzxzKZYveHXtpG6AsrUJBcWxHBFS2HsEoGTxrMLvKXtf",
    "ID": 3
  },
  "DataTransfer": {
    "TransferID": 3,
    "Status": 1,
    "BaseCID": {
      "/": "bafy2bzacea3wsdh6y3a36tb3skempjoxqpuyompjbmfeyf34fi3uy6uue42v4"
    },
    "IsInitiator": true,
    "IsSender": true,
    "Voucher": "string value",
    "Message": "string value",
    "OtherPeer": "12D3KooWGzxzKZYveHXtpG6AsrUJBcWxHBFS2HsEoGTxrMLvKXtf",
    "Transferred": 42,
    "Stages": {
      "Stages": [
        {
          "Name": "string value",
          "Description": "string value",
          "CreatedTime": "0001-01-01T00:00:00Z",
          "UpdatedTime": "0001-01-01T00:00:00Z",
          "Logs": [
            {
              "Log": "string value",
              "UpdatedTime": "0001-01-01T00:00:00Z"
            }
          ]
        }
      ]
    }
  }
}
```

### ClientGetRetrievalUpdates
ClientGetRetrievalUpdates returns status of updated retrieval deals


Perms: write

Inputs: `null`

Response:
```json
{
  "PayloadCID": {
    "/": "bafy2bzacea3wsdh6y3a36tb3skempjoxqpuyompjbmfeyf34fi3uy6uue42v4"
  },
  "ID": 5,
  "PieceCID": null,
  "PricePerByte": "0",
  "UnsealPrice": "0",
  "Status": 0,
  "Message": "string value",
  "Provider": "12D3KooWGzxzKZYveHXtpG6AsrUJBcWxHBFS2HsEoGTxrMLvKXtf",
  "BytesReceived": 42,
  "BytesPaidFor": 42,
  "TotalPaid": "0",
  "TransferChannelID": {
    "Initiator": "12D3KooWGzxzKZYveHXtpG6AsrUJBcWxHBFS2HsEoGTxrMLvKXtf",
    "Responder": "12D3KooWGzxzKZYveHXtpG6AsrUJBcWxHBFS2HsEoGTxrMLvKXtf",
    "ID": 3
  },
  "DataTransfer": {
    "TransferID": 3,
    "Status": 1,
    "BaseCID": {
      "/": "bafy2bzacea3wsdh6y3a36tb3skempjoxqpuyompjbmfeyf34fi3uy6uue42v4"
    },
    "IsInitiator": true,
    "IsSender": true,
    "Voucher": "string value",
    "Message": "string value",
    "OtherPeer": "12D3KooWGzxzKZYveHXtpG6AsrUJBcWxHBFS2HsEoGTxrMLvKXtf",
    "Transferred": 42,
    "Stages": {
      "Stages": [
        {
          "Name": "string value",
          "Description": "string value",
          "CreatedTime": "0001-01-01T00:00:00Z",
          "UpdatedTime": "0001-01-01T00:00:00Z",
          "Logs": [
            {
              "Log": "string value",
              "UpdatedTime": "0001-01-01T00:00:00Z"
            }
          ]
        }
      ]
    }
  },
  "Event": 5
}
```

### ClientHasLocal
ClientHasLocal indicates whether a certain CID is locally stored.


Perms: write

Inputs:
```json
[
  {
    "/": "bafy2bzacea3wsdh6y3a36tb3skempjoxqpuyompjbmfeyf34fi3uy6uue42v4"
  }
]
```

Response: `true`

### ClientImport
ClientImport imports file under the specified path into filestore.


Perms: admin

Inputs:
```json
[
  {
    "Path": "string value",
    "IsCAR": true
  }
]
```

Response:
```json
{
  "Root": {
    "/": "bafy2bzacea3wsdh6y3a36tb3skempjoxqpuyompjbmfeyf34fi3uy6uue42v4"
  },
  "ImportID": 50
}
```

### ClientListDataTransfers
ClientListTransfers returns the status of all ongoing transfers of data


Perms: write

Inputs: `null`

Response:
```json
[
  {
    "TransferID": 3,
    "Status": 1,
    "BaseCID": {
      "/": "bafy2bzacea3wsdh6y3a36tb3skempjoxqpuyompjbmfeyf34fi3uy6uue42v4"
    },
    "IsInitiator": true,
    "IsSender": true,
    "Voucher": "string value",
    "Message": "string value",
    "OtherPeer": "12D3KooWGzxzKZYveHXtpG6AsrUJBcWxHBFS2HsEoGTxrMLvKXtf",
    "Transferred": 42,
    "Stages": {
      "Stages": [
        {
          "Name": "string value",
          "Description": "string value",
          "CreatedTime": "0001-01-01T00:00:00Z",
          "UpdatedTime": "0001-01-01T00:00:00Z",
          "Logs": [
            {
              "Log": "string value",
              "UpdatedTime": "0001-01-01T00:00:00Z"
            }
          ]
        }
      ]
    }
  }
]
```

### ClientListDeals
ClientListDeals returns information about the deals made by the local client.


Perms: write

Inputs: `null`

Response:
```json
[
  {
    "ProposalCid": {
      "/": "bafy2bzacea3wsdh6y3a36tb3skempjoxqpuyompjbmfeyf34fi3uy6uue42v4"
    },
    "State": 42,
    "Message": "string value",
    "DealStages": {
      "Stages": [
        {
          "Name": "string value",
          "Description": "string value",
          "ExpectedDuration": "string value",
          "CreatedTime": "0001-01-01T00:00:00Z",
          "UpdatedTime": "0001-01-01T00:00:00Z",
          "Logs": [
            {
              "Log": "string value",
              "UpdatedTime": "0001-01-01T00:00:00Z"
            }
          ]
        }
      ]
    },
    "Provider": "f01234",
    "DataRef": {
      "TransferType": "string value",
      "Root": {
        "/": "bafy2bzacea3wsdh6y3a36tb3skempjoxqpuyompjbmfeyf34fi3uy6uue42v4"
      },
      "PieceCid": null,
      "PieceSize": 1024,
      "RawBlockSize": 42
    },
    "PieceCID": {
      "/": "bafy2bzacea3wsdh6y3a36tb3skempjoxqpuyompjbmfeyf34fi3uy6uue42v4"
    },
    "Size": 42,
    "PricePerEpoch": "0",
    "Duration": 42,
    "DealID": 5432,
    "CreationTime": "0001-01-01T00:00:00Z",
    "Verified": true,
    "TransferChannelID": {
      "Initiator": "12D3KooWGzxzKZYveHXtpG6AsrUJBcWxHBFS2HsEoGTxrMLvKXtf",
      "Responder": "12D3KooWGzxzKZYveHXtpG6AsrUJBcWxHBFS2HsEoGTxrMLvKXtf",
      "ID": 3
    },
    "DataTransfer": {
      "TransferID": 3,
      "Status": 1,
      "BaseCID": {
        "/": "bafy2bzacea3wsdh6y3a36tb3skempjoxqpuyompjbmfeyf34fi3uy6uue42v4"
      },
      "IsInitiator": true,
      "IsSender": true,
      "Voucher": "string value",
      "Message": "string value",
      "OtherPeer": "12D3KooWGzxzKZYveHXtpG6AsrUJBcWxHBFS2HsEoGTxrMLvKXtf",
      "Transferred": 42,
      "Stages": {
        "Stages": [
          {
            "Name": "string value",
            "Description": "string value",
            "CreatedTime": "0001-01-01T00:00:00Z",
            "UpdatedTime": "0001-01-01T00:00:00Z",
            "Logs": [
              {
                "Log": "string value",
                "UpdatedTime": "0001-01-01T00:00:00Z"
              }
            ]
          }
        ]
      }
    }
  }
]
```

### ClientListImports
ClientListImports lists imported files and their root CIDs


Perms: write

Inputs: `null`

Response:
```json
[
  {
    "Key": 50,
    "Err": "string value",
    "Root": null,
    "Source": "string value",
    "FilePath": "string value",
    "CARPath": "string value"
  }
]
```

### ClientListRetrievals
ClientListRetrievals returns information about retrievals made by the local client


Perms: write

Inputs: `null`

Response:
```json
[
  {
    "PayloadCID": {
      "/": "bafy2bzacea3wsdh6y3a36tb3skempjoxqpuyompjbmfeyf34fi3uy6uue42v4"
    },
    "ID": 5,
    "PieceCID": null,
    "PricePerByte": "0",
    "UnsealPrice": "0",
    "Status": 0,
    "Message": "string value",
    "Provider": "12D3KooWGzxzKZYveHXtpG6AsrUJBcWxHBFS2HsEoGTxrMLvKXtf",
    "BytesReceived": 42,
    "BytesPaidFor": 42,
    "TotalPaid": "0",
    "TransferChannelID": {
      "Initiator": "12D3KooWGzxzKZYveHXtpG6AsrUJBcWxHBFS2HsEoGTxrMLvKXtf",
      "Responder": "12D3KooWGzxzKZYveHXtpG6AsrUJBcWxHBFS2HsEoGTxrMLvKXtf",
      "ID": 3
    },
    "DataTransfer": {
      "TransferID": 3,
      "Status": 1,
      "BaseCID": {
        "/": "bafy2bzacea3wsdh6y3a36tb3skempjoxqpuyompjbmfeyf34fi3uy6uue42v4"
      },
      "IsInitiator": true,
      "IsSender": true,
      "Voucher": "string value",
      "Message": "string value",
      "OtherPeer": "12D3KooWGzxzKZYveHXtpG6AsrUJBcWxHBFS2HsEoGTxrMLvKXtf",
      "Transferred": 42,
      "Stages": {
        "Stages": [
          {
            "Name": "string value",
            "Description": "string value",
            "CreatedTime": "0001-01-01T00:00:00Z",
            "UpdatedTime": "0001-01-01T00:00:00Z",
            "Logs": [
              {
                "Log": "string value",
                "UpdatedTime": "0001-01-01T00:00:00Z"
              }
            ]
          }
        ]
      }
    },
    "Event": 5
  }
]
```

### ClientMinerQueryOffer
ClientMinerQueryOffer returns a QueryOffer for the specific miner and file.


Perms: read

Inputs:
```json
[
  "f01234",
  {
    "/": "bafy2bzacea3wsdh6y3a36tb3skempjoxqpuyompjbmfeyf34fi3uy6uue42v4"
  },
  null
]
```

Response:
```json
{
  "Err": "string value",
  "Root": {
    "/": "bafy2bzacea3wsdh6y3a36tb3skempjoxqpuyompjbmfeyf34fi3uy6uue42v4"
  },
  "Piece": null,
  "Size": 42,
  "MinPrice": "0",
  "UnsealPrice": "0",
  "PricePerByte": "0",
  "PaymentInterval": 42,
  "PaymentIntervalIncrease": 42,
  "Miner": "f01234",
  "MinerPeer": {
    "Address": "f01234",
    "ID": "12D3KooWGzxzKZYveHXtpG6AsrUJBcWxHBFS2HsEoGTxrMLvKXtf",
    "PieceCID": null
  }
}
```

### ClientQueryAsk
ClientQueryAsk returns a signed StorageAsk from the specified miner.


Perms: read

Inputs:
```json
[
  "12D3KooWGzxzKZYveHXtpG6AsrUJBcWxHBFS2HsEoGTxrMLvKXtf",
  "f01234"
]
```

Response:
```json
{
  "Response": {
    "Price": "0",
    "VerifiedPrice": "0",
    "MinPieceSize": 1032,
    "MaxPieceSize": 1032,
    "Miner": "f01234",
    "Timestamp": 10101,
    "Expiry": 10101,
    "SeqNo": 42
  },
  "DealProtocols": [
    "string value"
  ]
}
```

### ClientRemoveImport
ClientRemoveImport removes file import


Perms: admin

Inputs:
```json
[
  50
]
```

Response: `{}`

### ClientRestartDataTransfer
ClientRestartDataTransfer attempts to restart a data transfer with the given transfer ID and other peer


Perms: write

Inputs:
```json
[
  3,
  "12D3KooWGzxzKZYveHXtpG6AsrUJBcWxHBFS2HsEoGTxrMLvKXtf",
  true
]
```

Response: `{}`

### ClientRetrieve
ClientRetrieve initiates the retrieval of a file, as specified in the order.


Perms: admin

Inputs:
```json
[
  {
    "Root": {
      "/": "bafy2bzacea3wsdh6y3a36tb3skempjoxqpuyompjbmfeyf34fi3uy6uue42v4"
    },
    "Piece": null,
    "DataSelector": "Links/21/Hash/Links/42/Hash",
    "Size": 42,
    "Total": "0",
    "UnsealPrice": "0",
    "PaymentInterval": 42,
    "PaymentIntervalIncrease": 42,
    "Client": "f01234",
    "Miner": "f01234",
    "MinerPeer": {
      "Address": "f01234",
      "ID": "12D3KooWGzxzKZYveHXtpG6AsrUJBcWxHBFS2HsEoGTxrMLvKXtf",
      "PieceCID": null
    }
  }
]
```

Response:
```json
{
  "DealID": 5
}
```

### ClientRetrieveTryRestartInsufficientFunds
ClientRetrieveTryRestartInsufficientFunds attempts to restart stalled retrievals on a given payment channel
which are stuck due to insufficient funds


Perms: write

Inputs:
```json
[
  "f01234"
]
```

Response: `{}`

### ClientRetrieveWait
ClientRetrieveWait waits for retrieval to be complete


Perms: admin

Inputs:
```json
[
  5
]
```

Response: `{}`

### ClientStartDeal
ClientStartDeal proposes a deal with a miner.


Perms: admin

Inputs:
```json
[
  {
    "Data": {
      "TransferType": "string value",
      "Root": {
        "/": "bafy2bzacea3wsdh6y3a36tb3skempjoxqpuyompjbmfeyf34fi3uy6uue42v4"
      },
      "PieceCid": null,
      "PieceSize": 1024,
      "RawBlockSize": 42
    },
    "Wallet": "f01234",
    "Miner": "f01234",
    "EpochPrice": "0",
    "MinBlocksDuration": 42,
    "ProviderCollateral": "0",
    "DealStartEpoch": 10101,
    "FastRetrieval": true,
    "VerifiedDeal": true
  }
]
```

Response: `null`

### ClientStatelessDeal
ClientStatelessDeal fire-and-forget-proposes an offline deal to a miner without subsequent tracking.


Perms: write

Inputs:
```json
[
  {
    "Data": {
      "TransferType": "string value",
      "Root": {
        "/": "bafy2bzacea3wsdh6y3a36tb3skempjoxqpuyompjbmfeyf34fi3uy6uue42v4"
      },
      "PieceCid": null,
      "PieceSize": 1024,
      "RawBlockSize": 42
    },
    "Wallet": "f01234",
    "Miner": "f01234",
    "EpochPrice": "0",
    "MinBlocksDuration": 42,
    "ProviderCollateral": "0",
    "DealStartEpoch": 10101,
    "FastRetrieval": true,
    "VerifiedDeal": true
  }
]
```

Response: `null`

## Create


### CreateBackup
CreateBackup creates node backup onder the specified file name. The
method requires that the lotus daemon is running with the
LOTUS_BACKUP_BASE_PATH environment variable set to some path, and that
the path specified when calling CreateBackup is within the base path


Perms: admin

Inputs:
```json
[
  "string value"
]
```

Response: `{}`

## Gas


### GasEstimateFeeCap
GasEstimateFeeCap estimates gas fee cap


Perms: read

Inputs:
```json
[
  {
    "Version": 42,
    "To": "f01234",
    "From": "f01234",
    "Nonce": 42,
    "Value": "0",
    "GasLimit": 9,
    "GasFeeCap": "0",
    "GasPremium": "0",
    "Method": 1,
    "Params": "Ynl0ZSBhcnJheQ==",
    "CID": {
      "/": "bafy2bzacebbpdegvr3i4cosewthysg5xkxpqfn2wfcz6mv2hmoktwbdxkax4s"
    }
  },
  9,
  [
    {
      "/": "bafy2bzacea3wsdh6y3a36tb3skempjoxqpuyompjbmfeyf34fi3uy6uue42v4"
    },
    {
      "/": "bafy2bzacebp3shtrn43k7g3unredz7fxn4gj533d3o43tqn2p2ipxxhrvchve"
    }
  ]
]
```

Response: `"0"`

### GasEstimateGasLimit
GasEstimateGasLimit estimates gas used by the message and returns it.
It fails if message fails to execute.


Perms: read

Inputs:
```json
[
  {
    "Version": 42,
    "To": "f01234",
    "From": "f01234",
    "Nonce": 42,
    "Value": "0",
    "GasLimit": 9,
    "GasFeeCap": "0",
    "GasPremium": "0",
    "Method": 1,
    "Params": "Ynl0ZSBhcnJheQ==",
    "CID": {
      "/": "bafy2bzacebbpdegvr3i4cosewthysg5xkxpqfn2wfcz6mv2hmoktwbdxkax4s"
    }
  },
  [
    {
      "/": "bafy2bzacea3wsdh6y3a36tb3skempjoxqpuyompjbmfeyf34fi3uy6uue42v4"
    },
    {
      "/": "bafy2bzacebp3shtrn43k7g3unredz7fxn4gj533d3o43tqn2p2ipxxhrvchve"
    }
  ]
]
```

Response: `9`

### GasEstimateGasPremium
GasEstimateGasPremium estimates what gas price should be used for a
message to have high likelihood of inclusion in `nblocksincl` epochs.


Perms: read

Inputs:
```json
[
  42,
  "f01234",
  9,
  [
    {
      "/": "bafy2bzacea3wsdh6y3a36tb3skempjoxqpuyompjbmfeyf34fi3uy6uue42v4"
    },
    {
      "/": "bafy2bzacebp3shtrn43k7g3unredz7fxn4gj533d3o43tqn2p2ipxxhrvchve"
    }
  ]
]
```

Response: `"0"`

### GasEstimateMessageGas
GasEstimateMessageGas estimates gas values for unset message gas fields


Perms: read

Inputs:
```json
[
  {
    "Version": 42,
    "To": "f01234",
    "From": "f01234",
    "Nonce": 42,
    "Value": "0",
    "GasLimit": 9,
    "GasFeeCap": "0",
    "GasPremium": "0",
    "Method": 1,
    "Params": "Ynl0ZSBhcnJheQ==",
    "CID": {
      "/": "bafy2bzacebbpdegvr3i4cosewthysg5xkxpqfn2wfcz6mv2hmoktwbdxkax4s"
    }
  },
  {
    "MaxFee": "0",
    "MsgUuid": "07070707-0707-0707-0707-070707070707"
  },
  [
    {
      "/": "bafy2bzacea3wsdh6y3a36tb3skempjoxqpuyompjbmfeyf34fi3uy6uue42v4"
    },
    {
      "/": "bafy2bzacebp3shtrn43k7g3unredz7fxn4gj533d3o43tqn2p2ipxxhrvchve"
    }
  ]
]
```

Response:
```json
{
  "Version": 42,
  "To": "f01234",
  "From": "f01234",
  "Nonce": 42,
  "Value": "0",
  "GasLimit": 9,
  "GasFeeCap": "0",
  "GasPremium": "0",
  "Method": 1,
  "Params": "Ynl0ZSBhcnJheQ==",
  "CID": {
    "/": "bafy2bzacebbpdegvr3i4cosewthysg5xkxpqfn2wfcz6mv2hmoktwbdxkax4s"
  }
}
```

## I


### ID


Perms: read

Inputs: `null`

Response: `"12D3KooWGzxzKZYveHXtpG6AsrUJBcWxHBFS2HsEoGTxrMLvKXtf"`

## Log


### LogAlerts


Perms: admin

Inputs: `null`

Response:
```json
[
  {
    "Type": {
      "System": "string value",
      "Subsystem": "string value"
    },
    "Active": true,
    "LastActive": {
      "Type": "string value",
      "Message": "json raw message",
      "Time": "0001-01-01T00:00:00Z"
    },
    "LastResolved": {
      "Type": "string value",
      "Message": "json raw message",
      "Time": "0001-01-01T00:00:00Z"
    }
  }
]
```

### LogList


Perms: write

Inputs: `null`

Response:
```json
[
  "string value"
]
```

### LogSetLevel


Perms: write

Inputs:
```json
[
  "string value",
  "string value"
]
```

Response: `{}`

## Market


### MarketAddBalance
MarketAddBalance adds funds to the market actor


Perms: sign

Inputs:
```json
[
  "f01234",
  "f01234",
  "0"
]
```

Response:
```json
{
  "/": "bafy2bzacea3wsdh6y3a36tb3skempjoxqpuyompjbmfeyf34fi3uy6uue42v4"
}
```

### MarketGetReserved
MarketGetReserved gets the amount of funds that are currently reserved for the address


Perms: sign

Inputs:
```json
[
  "f01234"
]
```

Response: `"0"`

### MarketReleaseFunds
MarketReleaseFunds releases funds reserved by MarketReserveFunds


Perms: sign

Inputs:
```json
[
  "f01234",
  "0"
]
```

Response: `{}`

### MarketReserveFunds
MarketReserveFunds reserves funds for a deal


Perms: sign

Inputs:
```json
[
  "f01234",
  "f01234",
  "0"
]
```

Response:
```json
{
  "/": "bafy2bzacea3wsdh6y3a36tb3skempjoxqpuyompjbmfeyf34fi3uy6uue42v4"
}
```

### MarketWithdraw
MarketWithdraw withdraws unlocked funds from the market actor


Perms: sign

Inputs:
```json
[
  "f01234",
  "f01234",
  "0"
]
```

Response:
```json
{
  "/": "bafy2bzacea3wsdh6y3a36tb3skempjoxqpuyompjbmfeyf34fi3uy6uue42v4"
}
```

## Miner


### MinerCreateBlock


Perms: write

Inputs:
```json
[
  {
    "Miner": "f01234",
    "Parents": [
      {
        "/": "bafy2bzacea3wsdh6y3a36tb3skempjoxqpuyompjbmfeyf34fi3uy6uue42v4"
      },
      {
        "/": "bafy2bzacebp3shtrn43k7g3unredz7fxn4gj533d3o43tqn2p2ipxxhrvchve"
      }
    ],
    "Ticket": {
      "VRFProof": "Ynl0ZSBhcnJheQ=="
    },
    "Eproof": {
      "WinCount": 9,
      "VRFProof": "Ynl0ZSBhcnJheQ=="
    },
    "BeaconValues": [
      {
        "Round": 42,
        "Data": "Ynl0ZSBhcnJheQ=="
      }
    ],
    "Messages": [
      {
        "Message": {
          "Version": 42,
          "To": "f01234",
          "From": "f01234",
          "Nonce": 42,
          "Value": "0",
          "GasLimit": 9,
          "GasFeeCap": "0",
          "GasPremium": "0",
          "Method": 1,
          "Params": "Ynl0ZSBhcnJheQ==",
          "CID": {
            "/": "bafy2bzacebbpdegvr3i4cosewthysg5xkxpqfn2wfcz6mv2hmoktwbdxkax4s"
          }
        },
        "Signature": {
          "Type": 2,
          "Data": "Ynl0ZSBhcnJheQ=="
        },
        "CID": {
          "/": "bafy2bzacebbpdegvr3i4cosewthysg5xkxpqfn2wfcz6mv2hmoktwbdxkax4s"
        }
      }
    ],
    "Epoch": 10101,
    "Timestamp": 42,
    "WinningPoStProof": [
      {
        "PoStProof": 8,
        "ProofBytes": "Ynl0ZSBhcnJheQ=="
      }
    ]
  }
]
```

Response:
```json
{
  "Header": {
    "Miner": "f01234",
    "Ticket": {
      "VRFProof": "Ynl0ZSBhcnJheQ=="
    },
    "ElectionProof": {
      "WinCount": 9,
      "VRFProof": "Ynl0ZSBhcnJheQ=="
    },
    "BeaconEntries": [
      {
        "Round": 42,
        "Data": "Ynl0ZSBhcnJheQ=="
      }
    ],
    "WinPoStProof": [
      {
        "PoStProof": 8,
        "ProofBytes": "Ynl0ZSBhcnJheQ=="
      }
    ],
    "Parents": [
      {
        "/": "bafy2bzacea3wsdh6y3a36tb3skempjoxqpuyompjbmfeyf34fi3uy6uue42v4"
      }
    ],
    "ParentWeight": "0",
    "Height": 10101,
    "ParentStateRoot": {
      "/": "bafy2bzacea3wsdh6y3a36tb3skempjoxqpuyompjbmfeyf34fi3uy6uue42v4"
    },
    "ParentMessageReceipts": {
      "/": "bafy2bzacea3wsdh6y3a36tb3skempjoxqpuyompjbmfeyf34fi3uy6uue42v4"
    },
    "Messages": {
      "/": "bafy2bzacea3wsdh6y3a36tb3skempjoxqpuyompjbmfeyf34fi3uy6uue42v4"
    },
    "BLSAggregate": {
      "Type": 2,
      "Data": "Ynl0ZSBhcnJheQ=="
    },
    "Timestamp": 42,
    "BlockSig": {
      "Type": 2,
      "Data": "Ynl0ZSBhcnJheQ=="
    },
    "ForkSignaling": 42,
    "ParentBaseFee": "0"
  },
  "BlsMessages": [
    {
      "/": "bafy2bzacea3wsdh6y3a36tb3skempjoxqpuyompjbmfeyf34fi3uy6uue42v4"
    }
  ],
  "SecpkMessages": [
    {
      "/": "bafy2bzacea3wsdh6y3a36tb3skempjoxqpuyompjbmfeyf34fi3uy6uue42v4"
    }
  ]
}
```

### MinerGetBaseInfo
There are not yet any comments for this method.

Perms: read

Inputs:
```json
[
  "f01234",
  10101,
  [
    {
      "/": "bafy2bzacea3wsdh6y3a36tb3skempjoxqpuyompjbmfeyf34fi3uy6uue42v4"
    },
    {
      "/": "bafy2bzacebp3shtrn43k7g3unredz7fxn4gj533d3o43tqn2p2ipxxhrvchve"
    }
  ]
]
```

Response:
```json
{
  "MinerPower": "0",
  "NetworkPower": "0",
  "Sectors": [
    {
      "SealProof": 8,
      "SectorNumber": 9,
      "SectorKey": null,
      "SealedCID": {
        "/": "bafy2bzacea3wsdh6y3a36tb3skempjoxqpuyompjbmfeyf34fi3uy6uue42v4"
      }
    }
  ],
  "WorkerKey": "f01234",
  "SectorSize": 34359738368,
  "PrevBeaconEntry": {
    "Round": 42,
    "Data": "Ynl0ZSBhcnJheQ=="
  },
  "BeaconEntries": [
    {
      "Round": 42,
      "Data": "Ynl0ZSBhcnJheQ=="
    }
  ],
  "EligibleForMining": true
}
```

## Mpool
The Mpool methods are for interacting with the message pool. The message pool
manages all incoming and outgoing 'messages' going over the network.


### MpoolBatchPush
MpoolBatchPush batch pushes a signed message to mempool.


Perms: write

Inputs:
```json
[
  [
    {
      "Message": {
        "Version": 42,
        "To": "f01234",
        "From": "f01234",
        "Nonce": 42,
        "Value": "0",
        "GasLimit": 9,
        "GasFeeCap": "0",
        "GasPremium": "0",
        "Method": 1,
        "Params": "Ynl0ZSBhcnJheQ==",
        "CID": {
          "/": "bafy2bzacebbpdegvr3i4cosewthysg5xkxpqfn2wfcz6mv2hmoktwbdxkax4s"
        }
      },
      "Signature": {
        "Type": 2,
        "Data": "Ynl0ZSBhcnJheQ=="
      },
      "CID": {
        "/": "bafy2bzacebbpdegvr3i4cosewthysg5xkxpqfn2wfcz6mv2hmoktwbdxkax4s"
      }
    }
  ]
]
```

Response:
```json
[
  {
    "/": "bafy2bzacea3wsdh6y3a36tb3skempjoxqpuyompjbmfeyf34fi3uy6uue42v4"
  }
]
```

### MpoolBatchPushMessage
MpoolBatchPushMessage batch pushes a unsigned message to mempool.


Perms: sign

Inputs:
```json
[
  [
    {
      "Version": 42,
      "To": "f01234",
      "From": "f01234",
      "Nonce": 42,
      "Value": "0",
      "GasLimit": 9,
      "GasFeeCap": "0",
      "GasPremium": "0",
      "Method": 1,
      "Params": "Ynl0ZSBhcnJheQ==",
      "CID": {
        "/": "bafy2bzacebbpdegvr3i4cosewthysg5xkxpqfn2wfcz6mv2hmoktwbdxkax4s"
      }
    }
  ],
  {
    "MaxFee": "0",
    "MsgUuid": "07070707-0707-0707-0707-070707070707"
  }
]
```

Response:
```json
[
  {
    "Message": {
      "Version": 42,
      "To": "f01234",
      "From": "f01234",
      "Nonce": 42,
      "Value": "0",
      "GasLimit": 9,
      "GasFeeCap": "0",
      "GasPremium": "0",
      "Method": 1,
      "Params": "Ynl0ZSBhcnJheQ==",
      "CID": {
        "/": "bafy2bzacebbpdegvr3i4cosewthysg5xkxpqfn2wfcz6mv2hmoktwbdxkax4s"
      }
    },
    "Signature": {
      "Type": 2,
      "Data": "Ynl0ZSBhcnJheQ=="
    },
    "CID": {
      "/": "bafy2bzacebbpdegvr3i4cosewthysg5xkxpqfn2wfcz6mv2hmoktwbdxkax4s"
    }
  }
]
```

### MpoolBatchPushUntrusted
MpoolBatchPushUntrusted batch pushes a signed message to mempool from untrusted sources.


Perms: write

Inputs:
```json
[
  [
    {
      "Message": {
        "Version": 42,
        "To": "f01234",
        "From": "f01234",
        "Nonce": 42,
        "Value": "0",
        "GasLimit": 9,
        "GasFeeCap": "0",
        "GasPremium": "0",
        "Method": 1,
        "Params": "Ynl0ZSBhcnJheQ==",
        "CID": {
          "/": "bafy2bzacebbpdegvr3i4cosewthysg5xkxpqfn2wfcz6mv2hmoktwbdxkax4s"
        }
      },
      "Signature": {
        "Type": 2,
        "Data": "Ynl0ZSBhcnJheQ=="
      },
      "CID": {
        "/": "bafy2bzacebbpdegvr3i4cosewthysg5xkxpqfn2wfcz6mv2hmoktwbdxkax4s"
      }
    }
  ]
]
```

Response:
```json
[
  {
    "/": "bafy2bzacea3wsdh6y3a36tb3skempjoxqpuyompjbmfeyf34fi3uy6uue42v4"
  }
]
```

### MpoolCheckMessages
MpoolCheckMessages performs logical checks on a batch of messages


Perms: read

Inputs:
```json
[
  [
    {
      "Message": {
        "Version": 42,
        "To": "f01234",
        "From": "f01234",
        "Nonce": 42,
        "Value": "0",
        "GasLimit": 9,
        "GasFeeCap": "0",
        "GasPremium": "0",
        "Method": 1,
        "Params": "Ynl0ZSBhcnJheQ==",
        "CID": {
          "/": "bafy2bzacebbpdegvr3i4cosewthysg5xkxpqfn2wfcz6mv2hmoktwbdxkax4s"
        }
      },
      "ValidNonce": true
    }
  ]
]
```

Response:
```json
[
  [
    {
      "Cid": {
        "/": "bafy2bzacea3wsdh6y3a36tb3skempjoxqpuyompjbmfeyf34fi3uy6uue42v4"
      },
      "Code": 0,
      "OK": true,
      "Err": "string value",
      "Hint": {
        "abc": 123
      }
    }
  ]
]
```

### MpoolCheckPendingMessages
MpoolCheckPendingMessages performs logical checks for all pending messages from a given address


Perms: read

Inputs:
```json
[
  "f01234"
]
```

Response:
```json
[
  [
    {
      "Cid": {
        "/": "bafy2bzacea3wsdh6y3a36tb3skempjoxqpuyompjbmfeyf34fi3uy6uue42v4"
      },
      "Code": 0,
      "OK": true,
      "Err": "string value",
      "Hint": {
        "abc": 123
      }
    }
  ]
]
```

### MpoolCheckReplaceMessages
MpoolCheckReplaceMessages performs logical checks on pending messages with replacement


Perms: read

Inputs:
```json
[
  [
    {
      "Version": 42,
      "To": "f01234",
      "From": "f01234",
      "Nonce": 42,
      "Value": "0",
      "GasLimit": 9,
      "GasFeeCap": "0",
      "GasPremium": "0",
      "Method": 1,
      "Params": "Ynl0ZSBhcnJheQ==",
      "CID": {
        "/": "bafy2bzacebbpdegvr3i4cosewthysg5xkxpqfn2wfcz6mv2hmoktwbdxkax4s"
      }
    }
  ]
]
```

Response:
```json
[
  [
    {
      "Cid": {
        "/": "bafy2bzacea3wsdh6y3a36tb3skempjoxqpuyompjbmfeyf34fi3uy6uue42v4"
      },
      "Code": 0,
      "OK": true,
      "Err": "string value",
      "Hint": {
        "abc": 123
      }
    }
  ]
]
```

### MpoolClear
MpoolClear clears pending messages from the mpool


Perms: write

Inputs:
```json
[
  true
]
```

Response: `{}`

### MpoolGetConfig
MpoolGetConfig returns (a copy of) the current mpool config


Perms: read

Inputs: `null`

Response:
```json
{
  "PriorityAddrs": [
    "f01234"
  ],
  "SizeLimitHigh": 123,
  "SizeLimitLow": 123,
  "ReplaceByFeeRatio": 12.3,
  "PruneCooldown": 60000000000,
  "GasLimitOverestimation": 12.3
}
```

### MpoolGetNonce
MpoolGetNonce gets next nonce for the specified sender.
Note that this method may not be atomic. Use MpoolPushMessage instead.


Perms: read

Inputs:
```json
[
  "f01234"
]
```

Response: `42`

### MpoolPending
MpoolPending returns pending mempool messages.


Perms: read

Inputs:
```json
[
  [
    {
      "/": "bafy2bzacea3wsdh6y3a36tb3skempjoxqpuyompjbmfeyf34fi3uy6uue42v4"
    },
    {
      "/": "bafy2bzacebp3shtrn43k7g3unredz7fxn4gj533d3o43tqn2p2ipxxhrvchve"
    }
  ]
]
```

Response:
```json
[
  {
    "Message": {
      "Version": 42,
      "To": "f01234",
      "From": "f01234",
      "Nonce": 42,
      "Value": "0",
      "GasLimit": 9,
      "GasFeeCap": "0",
      "GasPremium": "0",
      "Method": 1,
      "Params": "Ynl0ZSBhcnJheQ==",
      "CID": {
        "/": "bafy2bzacebbpdegvr3i4cosewthysg5xkxpqfn2wfcz6mv2hmoktwbdxkax4s"
      }
    },
    "Signature": {
      "Type": 2,
      "Data": "Ynl0ZSBhcnJheQ=="
    },
    "CID": {
      "/": "bafy2bzacebbpdegvr3i4cosewthysg5xkxpqfn2wfcz6mv2hmoktwbdxkax4s"
    }
  }
]
```

### MpoolPush
MpoolPush pushes a signed message to mempool.


Perms: write

Inputs:
```json
[
  {
    "Message": {
      "Version": 42,
      "To": "f01234",
      "From": "f01234",
      "Nonce": 42,
      "Value": "0",
      "GasLimit": 9,
      "GasFeeCap": "0",
      "GasPremium": "0",
      "Method": 1,
      "Params": "Ynl0ZSBhcnJheQ==",
      "CID": {
        "/": "bafy2bzacebbpdegvr3i4cosewthysg5xkxpqfn2wfcz6mv2hmoktwbdxkax4s"
      }
    },
    "Signature": {
      "Type": 2,
      "Data": "Ynl0ZSBhcnJheQ=="
    },
    "CID": {
      "/": "bafy2bzacebbpdegvr3i4cosewthysg5xkxpqfn2wfcz6mv2hmoktwbdxkax4s"
    }
  }
]
```

Response:
```json
{
  "/": "bafy2bzacea3wsdh6y3a36tb3skempjoxqpuyompjbmfeyf34fi3uy6uue42v4"
}
```

### MpoolPushMessage
MpoolPushMessage atomically assigns a nonce, signs, and pushes a message
to mempool.
maxFee is only used when GasFeeCap/GasPremium fields aren't specified

When maxFee is set to 0, MpoolPushMessage will guess appropriate fee
based on current chain conditions


Perms: sign

Inputs:
```json
[
  {
    "Version": 42,
    "To": "f01234",
    "From": "f01234",
    "Nonce": 42,
    "Value": "0",
    "GasLimit": 9,
    "GasFeeCap": "0",
    "GasPremium": "0",
    "Method": 1,
    "Params": "Ynl0ZSBhcnJheQ==",
    "CID": {
      "/": "bafy2bzacebbpdegvr3i4cosewthysg5xkxpqfn2wfcz6mv2hmoktwbdxkax4s"
    }
  },
  {
    "MaxFee": "0",
    "MsgUuid": "07070707-0707-0707-0707-070707070707"
  }
]
```

Response:
```json
{
  "Message": {
    "Version": 42,
    "To": "f01234",
    "From": "f01234",
    "Nonce": 42,
    "Value": "0",
    "GasLimit": 9,
    "GasFeeCap": "0",
    "GasPremium": "0",
    "Method": 1,
    "Params": "Ynl0ZSBhcnJheQ==",
    "CID": {
      "/": "bafy2bzacebbpdegvr3i4cosewthysg5xkxpqfn2wfcz6mv2hmoktwbdxkax4s"
    }
  },
  "Signature": {
    "Type": 2,
    "Data": "Ynl0ZSBhcnJheQ=="
  },
  "CID": {
    "/": "bafy2bzacebbpdegvr3i4cosewthysg5xkxpqfn2wfcz6mv2hmoktwbdxkax4s"
  }
}
```

### MpoolPushUntrusted
MpoolPushUntrusted pushes a signed message to mempool from untrusted sources.


Perms: write

Inputs:
```json
[
  {
    "Message": {
      "Version": 42,
      "To": "f01234",
      "From": "f01234",
      "Nonce": 42,
      "Value": "0",
      "GasLimit": 9,
      "GasFeeCap": "0",
      "GasPremium": "0",
      "Method": 1,
      "Params": "Ynl0ZSBhcnJheQ==",
      "CID": {
        "/": "bafy2bzacebbpdegvr3i4cosewthysg5xkxpqfn2wfcz6mv2hmoktwbdxkax4s"
      }
    },
    "Signature": {
      "Type": 2,
      "Data": "Ynl0ZSBhcnJheQ=="
    },
    "CID": {
      "/": "bafy2bzacebbpdegvr3i4cosewthysg5xkxpqfn2wfcz6mv2hmoktwbdxkax4s"
    }
  }
]
```

Response:
```json
{
  "/": "bafy2bzacea3wsdh6y3a36tb3skempjoxqpuyompjbmfeyf34fi3uy6uue42v4"
}
```

### MpoolSelect
MpoolSelect returns a list of pending messages for inclusion in the next block


Perms: read

Inputs:
```json
[
  [
    {
      "/": "bafy2bzacea3wsdh6y3a36tb3skempjoxqpuyompjbmfeyf34fi3uy6uue42v4"
    },
    {
      "/": "bafy2bzacebp3shtrn43k7g3unredz7fxn4gj533d3o43tqn2p2ipxxhrvchve"
    }
  ],
  12.3
]
```

Response:
```json
[
  {
    "Message": {
      "Version": 42,
      "To": "f01234",
      "From": "f01234",
      "Nonce": 42,
      "Value": "0",
      "GasLimit": 9,
      "GasFeeCap": "0",
      "GasPremium": "0",
      "Method": 1,
      "Params": "Ynl0ZSBhcnJheQ==",
      "CID": {
        "/": "bafy2bzacebbpdegvr3i4cosewthysg5xkxpqfn2wfcz6mv2hmoktwbdxkax4s"
      }
    },
    "Signature": {
      "Type": 2,
      "Data": "Ynl0ZSBhcnJheQ=="
    },
    "CID": {
      "/": "bafy2bzacebbpdegvr3i4cosewthysg5xkxpqfn2wfcz6mv2hmoktwbdxkax4s"
    }
  }
]
```

### MpoolSetConfig
MpoolSetConfig sets the mpool config to (a copy of) the supplied config


Perms: admin

Inputs:
```json
[
  {
    "PriorityAddrs": [
      "f01234"
    ],
    "SizeLimitHigh": 123,
    "SizeLimitLow": 123,
    "ReplaceByFeeRatio": 12.3,
    "PruneCooldown": 60000000000,
    "GasLimitOverestimation": 12.3
  }
]
```

Response: `{}`

### MpoolSub


Perms: read

Inputs: `null`

Response:
```json
{
  "Type": 0,
  "Message": {
    "Message": {
      "Version": 42,
      "To": "f01234",
      "From": "f01234",
      "Nonce": 42,
      "Value": "0",
      "GasLimit": 9,
      "GasFeeCap": "0",
      "GasPremium": "0",
      "Method": 1,
      "Params": "Ynl0ZSBhcnJheQ==",
      "CID": {
        "/": "bafy2bzacebbpdegvr3i4cosewthysg5xkxpqfn2wfcz6mv2hmoktwbdxkax4s"
      }
    },
    "Signature": {
      "Type": 2,
      "Data": "Ynl0ZSBhcnJheQ=="
    },
    "CID": {
      "/": "bafy2bzacebbpdegvr3i4cosewthysg5xkxpqfn2wfcz6mv2hmoktwbdxkax4s"
    }
  }
}
```

## Msig
The Msig methods are used to interact with multisig wallets on the
filecoin network


### MsigAddApprove
MsigAddApprove approves a previously proposed AddSigner message
It takes the following params: <multisig address>, <sender address of the approve msg>, <proposed message ID>,
<proposer address>, <new signer>, <whether the number of required signers should be increased>


Perms: sign

Inputs:
```json
[
  "f01234",
  "f01234",
  42,
  "f01234",
  "f01234",
  true
]
```

Response:
```json
{
  "Message": {
    "Version": 42,
    "To": "f01234",
    "From": "f01234",
    "Nonce": 42,
    "Value": "0",
    "GasLimit": 9,
    "GasFeeCap": "0",
    "GasPremium": "0",
    "Method": 1,
    "Params": "Ynl0ZSBhcnJheQ==",
    "CID": {
      "/": "bafy2bzacebbpdegvr3i4cosewthysg5xkxpqfn2wfcz6mv2hmoktwbdxkax4s"
    }
  },
  "ValidNonce": true
}
```

### MsigAddCancel
MsigAddCancel cancels a previously proposed AddSigner message
It takes the following params: <multisig address>, <sender address of the cancel msg>, <proposed message ID>,
<new signer>, <whether the number of required signers should be increased>


Perms: sign

Inputs:
```json
[
  "f01234",
  "f01234",
  42,
  "f01234",
  true
]
```

Response:
```json
{
  "Message": {
    "Version": 42,
    "To": "f01234",
    "From": "f01234",
    "Nonce": 42,
    "Value": "0",
    "GasLimit": 9,
    "GasFeeCap": "0",
    "GasPremium": "0",
    "Method": 1,
    "Params": "Ynl0ZSBhcnJheQ==",
    "CID": {
      "/": "bafy2bzacebbpdegvr3i4cosewthysg5xkxpqfn2wfcz6mv2hmoktwbdxkax4s"
    }
  },
  "ValidNonce": true
}
```

### MsigAddPropose
MsigAddPropose proposes adding a signer in the multisig
It takes the following params: <multisig address>, <sender address of the propose msg>,
<new signer>, <whether the number of required signers should be increased>


Perms: sign

Inputs:
```json
[
  "f01234",
  "f01234",
  "f01234",
  true
]
```

Response:
```json
{
  "Message": {
    "Version": 42,
    "To": "f01234",
    "From": "f01234",
    "Nonce": 42,
    "Value": "0",
    "GasLimit": 9,
    "GasFeeCap": "0",
    "GasPremium": "0",
    "Method": 1,
    "Params": "Ynl0ZSBhcnJheQ==",
    "CID": {
      "/": "bafy2bzacebbpdegvr3i4cosewthysg5xkxpqfn2wfcz6mv2hmoktwbdxkax4s"
    }
  },
  "ValidNonce": true
}
```

### MsigApprove
MsigApprove approves a previously-proposed multisig message by transaction ID
It takes the following params: <multisig address>, <proposed transaction ID> <signer address>


Perms: sign

Inputs:
```json
[
  "f01234",
  42,
  "f01234"
]
```

Response:
```json
{
  "Message": {
    "Version": 42,
    "To": "f01234",
    "From": "f01234",
    "Nonce": 42,
    "Value": "0",
    "GasLimit": 9,
    "GasFeeCap": "0",
    "GasPremium": "0",
    "Method": 1,
    "Params": "Ynl0ZSBhcnJheQ==",
    "CID": {
      "/": "bafy2bzacebbpdegvr3i4cosewthysg5xkxpqfn2wfcz6mv2hmoktwbdxkax4s"
    }
  },
  "ValidNonce": true
}
```

### MsigApproveTxnHash
MsigApproveTxnHash approves a previously-proposed multisig message, specified
using both transaction ID and a hash of the parameters used in the
proposal. This method of approval can be used to ensure you only approve
exactly the transaction you think you are.
It takes the following params: <multisig address>, <proposed message ID>, <proposer address>, <recipient address>, <value to transfer>,
<sender address of the approve msg>, <method to call in the proposed message>, <params to include in the proposed message>


Perms: sign

Inputs:
```json
[
  "f01234",
  42,
  "f01234",
  "f01234",
  "0",
  "f01234",
  42,
  "Ynl0ZSBhcnJheQ=="
]
```

Response:
```json
{
  "Message": {
    "Version": 42,
    "To": "f01234",
    "From": "f01234",
    "Nonce": 42,
    "Value": "0",
    "GasLimit": 9,
    "GasFeeCap": "0",
    "GasPremium": "0",
    "Method": 1,
    "Params": "Ynl0ZSBhcnJheQ==",
    "CID": {
      "/": "bafy2bzacebbpdegvr3i4cosewthysg5xkxpqfn2wfcz6mv2hmoktwbdxkax4s"
    }
  },
  "ValidNonce": true
}
```

### MsigCancel
MsigCancel cancels a previously-proposed multisig message
It takes the following params: <multisig address>, <proposed transaction ID> <signer address>


Perms: sign

Inputs:
```json
[
  "f01234",
  42,
  "f01234"
]
```

Response:
```json
{
  "Message": {
    "Version": 42,
    "To": "f01234",
    "From": "f01234",
    "Nonce": 42,
    "Value": "0",
    "GasLimit": 9,
    "GasFeeCap": "0",
    "GasPremium": "0",
    "Method": 1,
    "Params": "Ynl0ZSBhcnJheQ==",
    "CID": {
      "/": "bafy2bzacebbpdegvr3i4cosewthysg5xkxpqfn2wfcz6mv2hmoktwbdxkax4s"
    }
  },
  "ValidNonce": true
}
```

### MsigCancelTxnHash
MsigCancel cancels a previously-proposed multisig message
It takes the following params: <multisig address>, <proposed transaction ID>, <recipient address>, <value to transfer>,
<sender address of the cancel msg>, <method to call in the proposed message>, <params to include in the proposed message>


Perms: sign

Inputs:
```json
[
  "f01234",
  42,
  "f01234",
  "0",
  "f01234",
  42,
  "Ynl0ZSBhcnJheQ=="
]
```

Response:
```json
{
  "Message": {
    "Version": 42,
    "To": "f01234",
    "From": "f01234",
    "Nonce": 42,
    "Value": "0",
    "GasLimit": 9,
    "GasFeeCap": "0",
    "GasPremium": "0",
    "Method": 1,
    "Params": "Ynl0ZSBhcnJheQ==",
    "CID": {
      "/": "bafy2bzacebbpdegvr3i4cosewthysg5xkxpqfn2wfcz6mv2hmoktwbdxkax4s"
    }
  },
  "ValidNonce": true
}
```

### MsigCreate
MsigCreate creates a multisig wallet
It takes the following params: <required number of senders>, <approving addresses>, <unlock duration>
<initial balance>, <sender address of the create msg>, <gas price>


Perms: sign

Inputs:
```json
[
  42,
  [
    "f01234"
  ],
  10101,
  "0",
  "f01234",
  "0"
]
```

Response:
```json
{
  "Message": {
    "Version": 42,
    "To": "f01234",
    "From": "f01234",
    "Nonce": 42,
    "Value": "0",
    "GasLimit": 9,
    "GasFeeCap": "0",
    "GasPremium": "0",
    "Method": 1,
    "Params": "Ynl0ZSBhcnJheQ==",
    "CID": {
      "/": "bafy2bzacebbpdegvr3i4cosewthysg5xkxpqfn2wfcz6mv2hmoktwbdxkax4s"
    }
  },
  "ValidNonce": true
}
```

### MsigGetAvailableBalance
MsigGetAvailableBalance returns the portion of a multisig's balance that can be withdrawn or spent


Perms: read

Inputs:
```json
[
  "f01234",
  [
    {
      "/": "bafy2bzacea3wsdh6y3a36tb3skempjoxqpuyompjbmfeyf34fi3uy6uue42v4"
    },
    {
      "/": "bafy2bzacebp3shtrn43k7g3unredz7fxn4gj533d3o43tqn2p2ipxxhrvchve"
    }
  ]
]
```

Response: `"0"`

### MsigGetPending
MsigGetPending returns pending transactions for the given multisig
wallet. Once pending transactions are fully approved, they will no longer
appear here.


Perms: read

Inputs:
```json
[
  "f01234",
  [
    {
      "/": "bafy2bzacea3wsdh6y3a36tb3skempjoxqpuyompjbmfeyf34fi3uy6uue42v4"
    },
    {
      "/": "bafy2bzacebp3shtrn43k7g3unredz7fxn4gj533d3o43tqn2p2ipxxhrvchve"
    }
  ]
]
```

Response:
```json
[
  {
    "ID": 9,
    "To": "f01234",
    "Value": "0",
    "Method": 1,
    "Params": "Ynl0ZSBhcnJheQ==",
    "Approved": [
      "f01234"
    ]
  }
]
```

### MsigGetVested
MsigGetVested returns the amount of FIL that vested in a multisig in a certain period.
It takes the following params: <multisig address>, <start epoch>, <end epoch>


Perms: read

Inputs:
```json
[
  "f01234",
  [
    {
      "/": "bafy2bzacea3wsdh6y3a36tb3skempjoxqpuyompjbmfeyf34fi3uy6uue42v4"
    },
    {
      "/": "bafy2bzacebp3shtrn43k7g3unredz7fxn4gj533d3o43tqn2p2ipxxhrvchve"
    }
  ],
  [
    {
      "/": "bafy2bzacea3wsdh6y3a36tb3skempjoxqpuyompjbmfeyf34fi3uy6uue42v4"
    },
    {
      "/": "bafy2bzacebp3shtrn43k7g3unredz7fxn4gj533d3o43tqn2p2ipxxhrvchve"
    }
  ]
]
```

Response: `"0"`

### MsigGetVestingSchedule
MsigGetVestingSchedule returns the vesting details of a given multisig.


Perms: read

Inputs:
```json
[
  "f01234",
  [
    {
      "/": "bafy2bzacea3wsdh6y3a36tb3skempjoxqpuyompjbmfeyf34fi3uy6uue42v4"
    },
    {
      "/": "bafy2bzacebp3shtrn43k7g3unredz7fxn4gj533d3o43tqn2p2ipxxhrvchve"
    }
  ]
]
```

Response:
```json
{
  "InitialBalance": "0",
  "StartEpoch": 10101,
  "UnlockDuration": 10101
}
```

### MsigPropose
MsigPropose proposes a multisig message
It takes the following params: <multisig address>, <recipient address>, <value to transfer>,
<sender address of the propose msg>, <method to call in the proposed message>, <params to include in the proposed message>


Perms: sign

Inputs:
```json
[
  "f01234",
  "f01234",
  "0",
  "f01234",
  42,
  "Ynl0ZSBhcnJheQ=="
]
```

Response:
```json
{
  "Message": {
    "Version": 42,
    "To": "f01234",
    "From": "f01234",
    "Nonce": 42,
    "Value": "0",
    "GasLimit": 9,
    "GasFeeCap": "0",
    "GasPremium": "0",
    "Method": 1,
    "Params": "Ynl0ZSBhcnJheQ==",
    "CID": {
      "/": "bafy2bzacebbpdegvr3i4cosewthysg5xkxpqfn2wfcz6mv2hmoktwbdxkax4s"
    }
  },
  "ValidNonce": true
}
```

### MsigRemoveSigner
MsigRemoveSigner proposes the removal of a signer from the multisig.
It accepts the multisig to make the change on, the proposer address to
send the message from, the address to be removed, and a boolean
indicating whether or not the signing threshold should be lowered by one
along with the address removal.


Perms: sign

Inputs:
```json
[
  "f01234",
  "f01234",
  "f01234",
  true
]
```

Response:
```json
{
  "Message": {
    "Version": 42,
    "To": "f01234",
    "From": "f01234",
    "Nonce": 42,
    "Value": "0",
    "GasLimit": 9,
    "GasFeeCap": "0",
    "GasPremium": "0",
    "Method": 1,
    "Params": "Ynl0ZSBhcnJheQ==",
    "CID": {
      "/": "bafy2bzacebbpdegvr3i4cosewthysg5xkxpqfn2wfcz6mv2hmoktwbdxkax4s"
    }
  },
  "ValidNonce": true
}
```

### MsigSwapApprove
MsigSwapApprove approves a previously proposed SwapSigner
It takes the following params: <multisig address>, <sender address of the approve msg>, <proposed message ID>,
<proposer address>, <old signer>, <new signer>


Perms: sign

Inputs:
```json
[
  "f01234",
  "f01234",
  42,
  "f01234",
  "f01234",
  "f01234"
]
```

Response:
```json
{
  "Message": {
    "Version": 42,
    "To": "f01234",
    "From": "f01234",
    "Nonce": 42,
    "Value": "0",
    "GasLimit": 9,
    "GasFeeCap": "0",
    "GasPremium": "0",
    "Method": 1,
    "Params": "Ynl0ZSBhcnJheQ==",
    "CID": {
      "/": "bafy2bzacebbpdegvr3i4cosewthysg5xkxpqfn2wfcz6mv2hmoktwbdxkax4s"
    }
  },
  "ValidNonce": true
}
```

### MsigSwapCancel
MsigSwapCancel cancels a previously proposed SwapSigner message
It takes the following params: <multisig address>, <sender address of the cancel msg>, <proposed message ID>,
<old signer>, <new signer>


Perms: sign

Inputs:
```json
[
  "f01234",
  "f01234",
  42,
  "f01234",
  "f01234"
]
```

Response:
```json
{
  "Message": {
    "Version": 42,
    "To": "f01234",
    "From": "f01234",
    "Nonce": 42,
    "Value": "0",
    "GasLimit": 9,
    "GasFeeCap": "0",
    "GasPremium": "0",
    "Method": 1,
    "Params": "Ynl0ZSBhcnJheQ==",
    "CID": {
      "/": "bafy2bzacebbpdegvr3i4cosewthysg5xkxpqfn2wfcz6mv2hmoktwbdxkax4s"
    }
  },
  "ValidNonce": true
}
```

### MsigSwapPropose
MsigSwapPropose proposes swapping 2 signers in the multisig
It takes the following params: <multisig address>, <sender address of the propose msg>,
<old signer>, <new signer>


Perms: sign

Inputs:
```json
[
  "f01234",
  "f01234",
  "f01234",
  "f01234"
]
```

Response:
```json
{
  "Message": {
    "Version": 42,
    "To": "f01234",
    "From": "f01234",
    "Nonce": 42,
    "Value": "0",
    "GasLimit": 9,
    "GasFeeCap": "0",
    "GasPremium": "0",
    "Method": 1,
    "Params": "Ynl0ZSBhcnJheQ==",
    "CID": {
      "/": "bafy2bzacebbpdegvr3i4cosewthysg5xkxpqfn2wfcz6mv2hmoktwbdxkax4s"
    }
  },
  "ValidNonce": true
}
```

## Net


### NetAddrsListen


Perms: read

Inputs: `null`

Response:
```json
{
  "ID": "12D3KooWGzxzKZYveHXtpG6AsrUJBcWxHBFS2HsEoGTxrMLvKXtf",
  "Addrs": [
    "/ip4/52.36.61.156/tcp/1347/p2p/12D3KooWFETiESTf1v4PGUvtnxMAcEFMzLZbJGg4tjWfGEimYior"
  ]
}
```

### NetAgentVersion


Perms: read

Inputs:
```json
[
  "12D3KooWGzxzKZYveHXtpG6AsrUJBcWxHBFS2HsEoGTxrMLvKXtf"
]
```

Response: `"string value"`

### NetAutoNatStatus


Perms: read

Inputs: `null`

Response:
```json
{
  "Reachability": 1,
  "PublicAddr": "string value"
}
```

### NetBandwidthStats


Perms: read

Inputs: `null`

Response:
```json
{
  "TotalIn": 9,
  "TotalOut": 9,
  "RateIn": 12.3,
  "RateOut": 12.3
}
```

### NetBandwidthStatsByPeer


Perms: read

Inputs: `null`

Response:
```json
{
  "12D3KooWSXmXLJmBR1M7i9RW9GQPNUhZSzXKzxDHWtAgNuJAbyEJ": {
    "TotalIn": 174000,
    "TotalOut": 12500,
    "RateIn": 100,
    "RateOut": 50
  }
}
```

### NetBandwidthStatsByProtocol


Perms: read

Inputs: `null`

Response:
```json
{
  "/fil/hello/1.0.0": {
    "TotalIn": 174000,
    "TotalOut": 12500,
    "RateIn": 100,
    "RateOut": 50
  }
}
```

### NetBlockAdd


Perms: admin

Inputs:
```json
[
  {
    "Peers": [
      "12D3KooWGzxzKZYveHXtpG6AsrUJBcWxHBFS2HsEoGTxrMLvKXtf"
    ],
    "IPAddrs": [
      "string value"
    ],
    "IPSubnets": [
      "string value"
    ]
  }
]
```

Response: `{}`

### NetBlockList


Perms: read

Inputs: `null`

Response:
```json
{
  "Peers": [
    "12D3KooWGzxzKZYveHXtpG6AsrUJBcWxHBFS2HsEoGTxrMLvKXtf"
  ],
  "IPAddrs": [
    "string value"
  ],
  "IPSubnets": [
    "string value"
  ]
}
```

### NetBlockRemove


Perms: admin

Inputs:
```json
[
  {
    "Peers": [
      "12D3KooWGzxzKZYveHXtpG6AsrUJBcWxHBFS2HsEoGTxrMLvKXtf"
    ],
    "IPAddrs": [
      "string value"
    ],
    "IPSubnets": [
      "string value"
    ]
  }
]
```

Response: `{}`

### NetConnect


Perms: write

Inputs:
```json
[
  {
    "ID": "12D3KooWGzxzKZYveHXtpG6AsrUJBcWxHBFS2HsEoGTxrMLvKXtf",
    "Addrs": [
      "/ip4/52.36.61.156/tcp/1347/p2p/12D3KooWFETiESTf1v4PGUvtnxMAcEFMzLZbJGg4tjWfGEimYior"
    ]
  }
]
```

Response: `{}`

### NetConnectedness


Perms: read

Inputs:
```json
[
  "12D3KooWGzxzKZYveHXtpG6AsrUJBcWxHBFS2HsEoGTxrMLvKXtf"
]
```

Response: `1`

### NetDisconnect


Perms: write

Inputs:
```json
[
  "12D3KooWGzxzKZYveHXtpG6AsrUJBcWxHBFS2HsEoGTxrMLvKXtf"
]
```

Response: `{}`

### NetFindPeer


Perms: read

Inputs:
```json
[
  "12D3KooWGzxzKZYveHXtpG6AsrUJBcWxHBFS2HsEoGTxrMLvKXtf"
]
```

Response:
```json
{
  "ID": "12D3KooWGzxzKZYveHXtpG6AsrUJBcWxHBFS2HsEoGTxrMLvKXtf",
  "Addrs": [
    "/ip4/52.36.61.156/tcp/1347/p2p/12D3KooWFETiESTf1v4PGUvtnxMAcEFMzLZbJGg4tjWfGEimYior"
  ]
}
```

### NetLimit


Perms: read

Inputs:
```json
[
  "string value"
]
```

Response:
```json
{
  "Memory": 123,
  "Streams": 3,
  "StreamsInbound": 1,
  "StreamsOutbound": 2,
  "Conns": 4,
  "ConnsInbound": 3,
  "ConnsOutbound": 4,
  "FD": 5
}
```

### NetPeerInfo


Perms: read

Inputs:
```json
[
  "12D3KooWGzxzKZYveHXtpG6AsrUJBcWxHBFS2HsEoGTxrMLvKXtf"
]
```

Response:
```json
{
  "ID": "12D3KooWGzxzKZYveHXtpG6AsrUJBcWxHBFS2HsEoGTxrMLvKXtf",
  "Agent": "string value",
  "Addrs": [
    "string value"
  ],
  "Protocols": [
    "string value"
  ],
  "ConnMgrMeta": {
    "FirstSeen": "0001-01-01T00:00:00Z",
    "Value": 123,
    "Tags": {
      "name": 42
    },
    "Conns": {
      "name": "2021-03-08T22:52:18Z"
    }
  }
}
```

### NetPeers


Perms: read

Inputs: `null`

Response:
```json
[
  {
    "ID": "12D3KooWGzxzKZYveHXtpG6AsrUJBcWxHBFS2HsEoGTxrMLvKXtf",
    "Addrs": [
      "/ip4/52.36.61.156/tcp/1347/p2p/12D3KooWFETiESTf1v4PGUvtnxMAcEFMzLZbJGg4tjWfGEimYior"
    ]
  }
]
```

### NetPing


Perms: read

Inputs:
```json
[
  "12D3KooWGzxzKZYveHXtpG6AsrUJBcWxHBFS2HsEoGTxrMLvKXtf"
]
```

Response: `60000000000`

### NetProtectAdd


Perms: admin

Inputs:
```json
[
  [
    "12D3KooWGzxzKZYveHXtpG6AsrUJBcWxHBFS2HsEoGTxrMLvKXtf"
  ]
]
```

Response: `{}`

### NetProtectList


Perms: read

Inputs: `null`

Response:
```json
[
  "12D3KooWGzxzKZYveHXtpG6AsrUJBcWxHBFS2HsEoGTxrMLvKXtf"
]
```

### NetProtectRemove


Perms: admin

Inputs:
```json
[
  [
    "12D3KooWGzxzKZYveHXtpG6AsrUJBcWxHBFS2HsEoGTxrMLvKXtf"
  ]
]
```

Response: `{}`

### NetPubsubScores


Perms: read

Inputs: `null`

Response:
```json
[
  {
    "ID": "12D3KooWGzxzKZYveHXtpG6AsrUJBcWxHBFS2HsEoGTxrMLvKXtf",
    "Score": {
      "Score": 12.3,
      "Topics": {
        "/blocks": {
          "TimeInMesh": 60000000000,
          "FirstMessageDeliveries": 122,
          "MeshMessageDeliveries": 1234,
          "InvalidMessageDeliveries": 3
        }
      },
      "AppSpecificScore": 12.3,
      "IPColocationFactor": 12.3,
      "BehaviourPenalty": 12.3
    }
  }
]
```

### NetSetLimit


Perms: admin

Inputs:
```json
[
  "string value",
  {
    "Memory": 123,
    "Streams": 3,
    "StreamsInbound": 1,
    "StreamsOutbound": 2,
    "Conns": 4,
    "ConnsInbound": 3,
    "ConnsOutbound": 4,
    "FD": 5
  }
]
```

Response: `{}`

### NetStat


Perms: read

Inputs:
```json
[
  "string value"
]
```

Response:
```json
{
  "System": {
    "NumStreamsInbound": 123,
    "NumStreamsOutbound": 123,
    "NumConnsInbound": 123,
    "NumConnsOutbound": 123,
    "NumFD": 123,
    "Memory": 9
  },
  "Transient": {
    "NumStreamsInbound": 123,
    "NumStreamsOutbound": 123,
    "NumConnsInbound": 123,
    "NumConnsOutbound": 123,
    "NumFD": 123,
    "Memory": 9
  },
  "Services": {
    "abc": {
      "NumStreamsInbound": 1,
      "NumStreamsOutbound": 2,
      "NumConnsInbound": 3,
      "NumConnsOutbound": 4,
      "NumFD": 5,
      "Memory": 123
    }
  },
  "Protocols": {
    "abc": {
      "NumStreamsInbound": 1,
      "NumStreamsOutbound": 2,
      "NumConnsInbound": 3,
      "NumConnsOutbound": 4,
      "NumFD": 5,
      "Memory": 123
    }
  },
  "Peers": {
    "abc": {
      "NumStreamsInbound": 1,
      "NumStreamsOutbound": 2,
      "NumConnsInbound": 3,
      "NumConnsOutbound": 4,
      "NumFD": 5,
      "Memory": 123
    }
  }
}
```

## Node
These methods are general node management and status commands


### NodeStatus
There are not yet any comments for this method.

Perms: read

Inputs:
```json
[
  true
]
```

Response:
```json
{
  "SyncStatus": {
    "Epoch": 42,
    "Behind": 42
  },
  "PeerStatus": {
    "PeersToPublishMsgs": 123,
    "PeersToPublishBlocks": 123
  },
  "ChainStatus": {
    "BlocksPerTipsetLast100": 12.3,
    "BlocksPerTipsetLastFinality": 12.3
  }
}
```

## Paych
The Paych methods are for interacting with and managing payment channels


### PaychAllocateLane


Perms: sign

Inputs:
```json
[
  "f01234"
]
```

Response: `42`

### PaychAvailableFunds


Perms: sign

Inputs:
```json
[
  "f01234"
]
```

Response:
```json
{
  "Channel": "\u003cempty\u003e",
  "From": "f01234",
  "To": "f01234",
  "ConfirmedAmt": "0",
  "PendingAmt": "0",
  "NonReservedAmt": "0",
  "PendingAvailableAmt": "0",
  "PendingWaitSentinel": null,
  "QueuedAmt": "0",
  "VoucherReedeemedAmt": "0"
}
```

### PaychAvailableFundsByFromTo


Perms: sign

Inputs:
```json
[
  "f01234",
  "f01234"
]
```

Response:
```json
{
  "Channel": "\u003cempty\u003e",
  "From": "f01234",
  "To": "f01234",
  "ConfirmedAmt": "0",
  "PendingAmt": "0",
  "NonReservedAmt": "0",
  "PendingAvailableAmt": "0",
  "PendingWaitSentinel": null,
  "QueuedAmt": "0",
  "VoucherReedeemedAmt": "0"
}
```

### PaychCollect


Perms: sign

Inputs:
```json
[
  "f01234"
]
```

Response:
```json
{
  "/": "bafy2bzacea3wsdh6y3a36tb3skempjoxqpuyompjbmfeyf34fi3uy6uue42v4"
}
```

### PaychFund
PaychFund gets or creates a payment channel between address pair.
The specified amount will be added to the channel through on-chain send for future use


Perms: sign

Inputs:
```json
[
  "f01234",
  "f01234",
  "0"
]
```

Response:
```json
{
  "Channel": "f01234",
  "WaitSentinel": {
    "/": "bafy2bzacea3wsdh6y3a36tb3skempjoxqpuyompjbmfeyf34fi3uy6uue42v4"
  }
}
```

### PaychGet
PaychGet gets or creates a payment channel between address pair
 The specified amount will be reserved for use. If there aren't enough non-reserved funds
   available, funds will be added through an on-chain message.
 - When opts.OffChain is true, this call will not cause any messages to be sent to the chain (no automatic
   channel creation/funds adding). If the operation can't be performed without sending a message an error will be
   returned. Note that even when this option is specified, this call can be blocked by previous operations on the
   channel waiting for on-chain operations.


Perms: sign

Inputs:
```json
[
  "f01234",
  "f01234",
  "0",
  {
    "OffChain": true
  }
]
```

Response:
```json
{
  "Channel": "f01234",
  "WaitSentinel": {
    "/": "bafy2bzacea3wsdh6y3a36tb3skempjoxqpuyompjbmfeyf34fi3uy6uue42v4"
  }
}
```

### PaychGetWaitReady


Perms: sign

Inputs:
```json
[
  {
    "/": "bafy2bzacea3wsdh6y3a36tb3skempjoxqpuyompjbmfeyf34fi3uy6uue42v4"
  }
]
```

Response: `"f01234"`

### PaychList


Perms: read

Inputs: `null`

Response:
```json
[
  "f01234"
]
```

### PaychNewPayment


Perms: sign

Inputs:
```json
[
  "f01234",
  "f01234",
  [
    {
      "Amount": "0",
      "TimeLockMin": 10101,
      "TimeLockMax": 10101,
      "MinSettle": 10101,
      "Extra": {
        "Actor": "f01234",
        "Method": 1,
        "Data": "Ynl0ZSBhcnJheQ=="
      }
    }
  ]
]
```

Response:
```json
{
  "Channel": "f01234",
  "WaitSentinel": {
    "/": "bafy2bzacea3wsdh6y3a36tb3skempjoxqpuyompjbmfeyf34fi3uy6uue42v4"
  },
  "Vouchers": [
    {
      "ChannelAddr": "f01234",
      "TimeLockMin": 10101,
      "TimeLockMax": 10101,
      "SecretHash": "Ynl0ZSBhcnJheQ==",
      "Extra": {
        "Actor": "f01234",
        "Method": 1,
        "Data": "Ynl0ZSBhcnJheQ=="
      },
      "Lane": 42,
      "Nonce": 42,
      "Amount": "0",
      "MinSettleHeight": 10101,
      "Merges": [
        {
          "Lane": 42,
          "Nonce": 42
        }
      ],
      "Signature": {
        "Type": 2,
        "Data": "Ynl0ZSBhcnJheQ=="
      }
    }
  ]
}
```

### PaychSettle


Perms: sign

Inputs:
```json
[
  "f01234"
]
```

Response:
```json
{
  "/": "bafy2bzacea3wsdh6y3a36tb3skempjoxqpuyompjbmfeyf34fi3uy6uue42v4"
}
```

### PaychStatus


Perms: read

Inputs:
```json
[
  "f01234"
]
```

Response:
```json
{
  "ControlAddr": "f01234",
  "Direction": 1
}
```

### PaychVoucherAdd


Perms: write

Inputs:
```json
[
  "f01234",
  {
    "ChannelAddr": "f01234",
    "TimeLockMin": 10101,
    "TimeLockMax": 10101,
    "SecretHash": "Ynl0ZSBhcnJheQ==",
    "Extra": {
      "Actor": "f01234",
      "Method": 1,
      "Data": "Ynl0ZSBhcnJheQ=="
    },
    "Lane": 42,
    "Nonce": 42,
    "Amount": "0",
    "MinSettleHeight": 10101,
    "Merges": [
      {
        "Lane": 42,
        "Nonce": 42
      }
    ],
    "Signature": {
      "Type": 2,
      "Data": "Ynl0ZSBhcnJheQ=="
    }
  },
  "Ynl0ZSBhcnJheQ==",
  "0"
]
```

Response: `"0"`

### PaychVoucherCheckSpendable


Perms: read

Inputs:
```json
[
  "f01234",
  {
    "ChannelAddr": "f01234",
    "TimeLockMin": 10101,
    "TimeLockMax": 10101,
    "SecretHash": "Ynl0ZSBhcnJheQ==",
    "Extra": {
      "Actor": "f01234",
      "Method": 1,
      "Data": "Ynl0ZSBhcnJheQ=="
    },
    "Lane": 42,
    "Nonce": 42,
    "Amount": "0",
    "MinSettleHeight": 10101,
    "Merges": [
      {
        "Lane": 42,
        "Nonce": 42
      }
    ],
    "Signature": {
      "Type": 2,
      "Data": "Ynl0ZSBhcnJheQ=="
    }
  },
  "Ynl0ZSBhcnJheQ==",
  "Ynl0ZSBhcnJheQ=="
]
```

Response: `true`

### PaychVoucherCheckValid


Perms: read

Inputs:
```json
[
  "f01234",
  {
    "ChannelAddr": "f01234",
    "TimeLockMin": 10101,
    "TimeLockMax": 10101,
    "SecretHash": "Ynl0ZSBhcnJheQ==",
    "Extra": {
      "Actor": "f01234",
      "Method": 1,
      "Data": "Ynl0ZSBhcnJheQ=="
    },
    "Lane": 42,
    "Nonce": 42,
    "Amount": "0",
    "MinSettleHeight": 10101,
    "Merges": [
      {
        "Lane": 42,
        "Nonce": 42
      }
    ],
    "Signature": {
      "Type": 2,
      "Data": "Ynl0ZSBhcnJheQ=="
    }
  }
]
```

Response: `{}`

### PaychVoucherCreate


Perms: sign

Inputs:
```json
[
  "f01234",
  "0",
  42
]
```

Response:
```json
{
  "Voucher": {
    "ChannelAddr": "f01234",
    "TimeLockMin": 10101,
    "TimeLockMax": 10101,
    "SecretHash": "Ynl0ZSBhcnJheQ==",
    "Extra": {
      "Actor": "f01234",
      "Method": 1,
      "Data": "Ynl0ZSBhcnJheQ=="
    },
    "Lane": 42,
    "Nonce": 42,
    "Amount": "0",
    "MinSettleHeight": 10101,
    "Merges": [
      {
        "Lane": 42,
        "Nonce": 42
      }
    ],
    "Signature": {
      "Type": 2,
      "Data": "Ynl0ZSBhcnJheQ=="
    }
  },
  "Shortfall": "0"
}
```

### PaychVoucherList


Perms: write

Inputs:
```json
[
  "f01234"
]
```

Response:
```json
[
  {
    "ChannelAddr": "f01234",
    "TimeLockMin": 10101,
    "TimeLockMax": 10101,
    "SecretHash": "Ynl0ZSBhcnJheQ==",
    "Extra": {
      "Actor": "f01234",
      "Method": 1,
      "Data": "Ynl0ZSBhcnJheQ=="
    },
    "Lane": 42,
    "Nonce": 42,
    "Amount": "0",
    "MinSettleHeight": 10101,
    "Merges": [
      {
        "Lane": 42,
        "Nonce": 42
      }
    ],
    "Signature": {
      "Type": 2,
      "Data": "Ynl0ZSBhcnJheQ=="
    }
  }
]
```

### PaychVoucherSubmit


Perms: sign

Inputs:
```json
[
  "f01234",
  {
    "ChannelAddr": "f01234",
    "TimeLockMin": 10101,
    "TimeLockMax": 10101,
    "SecretHash": "Ynl0ZSBhcnJheQ==",
    "Extra": {
      "Actor": "f01234",
      "Method": 1,
      "Data": "Ynl0ZSBhcnJheQ=="
    },
    "Lane": 42,
    "Nonce": 42,
    "Amount": "0",
    "MinSettleHeight": 10101,
    "Merges": [
      {
        "Lane": 42,
        "Nonce": 42
      }
    ],
    "Signature": {
      "Type": 2,
      "Data": "Ynl0ZSBhcnJheQ=="
    }
  },
  "Ynl0ZSBhcnJheQ==",
  "Ynl0ZSBhcnJheQ=="
]
```

Response:
```json
{
  "/": "bafy2bzacea3wsdh6y3a36tb3skempjoxqpuyompjbmfeyf34fi3uy6uue42v4"
}
```

<<<<<<< HEAD
## Raft


### RaftLeader
=======
## Start


### StartTime
>>>>>>> 8a2f8c34


Perms: read

Inputs: `null`

<<<<<<< HEAD
Response: `"12D3KooWGzxzKZYveHXtpG6AsrUJBcWxHBFS2HsEoGTxrMLvKXtf"`

### RaftState


Perms: read

Inputs: `null`

Response:
```json
{
  "NonceMap": {},
  "MsgUuids": {}
}
```
=======
Response: `"0001-01-01T00:00:00Z"`
>>>>>>> 8a2f8c34

## State
The State methods are used to query, inspect, and interact with chain state.
Most methods take a TipSetKey as a parameter. The state looked up is the parent state of the tipset.
A nil TipSetKey can be provided as a param, this will cause the heaviest tipset in the chain to be used.


### StateAccountKey
StateAccountKey returns the public key address of the given ID address for secp and bls accounts


Perms: read

Inputs:
```json
[
  "f01234",
  [
    {
      "/": "bafy2bzacea3wsdh6y3a36tb3skempjoxqpuyompjbmfeyf34fi3uy6uue42v4"
    },
    {
      "/": "bafy2bzacebp3shtrn43k7g3unredz7fxn4gj533d3o43tqn2p2ipxxhrvchve"
    }
  ]
]
```

Response: `"f01234"`

### StateActorCodeCIDs
StateActorCodeCIDs returns the CIDs of all the builtin actors for the given network version


Perms: read

Inputs:
```json
[
  17
]
```

Response: `{}`

### StateActorManifestCID
StateActorManifestCID returns the CID of the builtin actors manifest for the given network version


Perms: read

Inputs:
```json
[
  17
]
```

Response:
```json
{
  "/": "bafy2bzacea3wsdh6y3a36tb3skempjoxqpuyompjbmfeyf34fi3uy6uue42v4"
}
```

### StateAllMinerFaults
StateAllMinerFaults returns all non-expired Faults that occur within lookback epochs of the given tipset


Perms: read

Inputs:
```json
[
  10101,
  [
    {
      "/": "bafy2bzacea3wsdh6y3a36tb3skempjoxqpuyompjbmfeyf34fi3uy6uue42v4"
    },
    {
      "/": "bafy2bzacebp3shtrn43k7g3unredz7fxn4gj533d3o43tqn2p2ipxxhrvchve"
    }
  ]
]
```

Response:
```json
[
  {
    "Miner": "f01234",
    "Epoch": 10101
  }
]
```

### StateCall
StateCall runs the given message and returns its result without any persisted changes.

StateCall applies the message to the tipset's parent state. The
message is not applied on-top-of the messages in the passed-in
tipset.


Perms: read

Inputs:
```json
[
  {
    "Version": 42,
    "To": "f01234",
    "From": "f01234",
    "Nonce": 42,
    "Value": "0",
    "GasLimit": 9,
    "GasFeeCap": "0",
    "GasPremium": "0",
    "Method": 1,
    "Params": "Ynl0ZSBhcnJheQ==",
    "CID": {
      "/": "bafy2bzacebbpdegvr3i4cosewthysg5xkxpqfn2wfcz6mv2hmoktwbdxkax4s"
    }
  },
  [
    {
      "/": "bafy2bzacea3wsdh6y3a36tb3skempjoxqpuyompjbmfeyf34fi3uy6uue42v4"
    },
    {
      "/": "bafy2bzacebp3shtrn43k7g3unredz7fxn4gj533d3o43tqn2p2ipxxhrvchve"
    }
  ]
]
```

Response:
```json
{
  "MsgCid": {
    "/": "bafy2bzacea3wsdh6y3a36tb3skempjoxqpuyompjbmfeyf34fi3uy6uue42v4"
  },
  "Msg": {
    "Version": 42,
    "To": "f01234",
    "From": "f01234",
    "Nonce": 42,
    "Value": "0",
    "GasLimit": 9,
    "GasFeeCap": "0",
    "GasPremium": "0",
    "Method": 1,
    "Params": "Ynl0ZSBhcnJheQ==",
    "CID": {
      "/": "bafy2bzacebbpdegvr3i4cosewthysg5xkxpqfn2wfcz6mv2hmoktwbdxkax4s"
    }
  },
  "MsgRct": {
    "ExitCode": 0,
    "Return": "Ynl0ZSBhcnJheQ==",
    "GasUsed": 9
  },
  "GasCost": {
    "Message": {
      "/": "bafy2bzacea3wsdh6y3a36tb3skempjoxqpuyompjbmfeyf34fi3uy6uue42v4"
    },
    "GasUsed": "0",
    "BaseFeeBurn": "0",
    "OverEstimationBurn": "0",
    "MinerPenalty": "0",
    "MinerTip": "0",
    "Refund": "0",
    "TotalCost": "0"
  },
  "ExecutionTrace": {
    "Msg": {
      "Version": 42,
      "To": "f01234",
      "From": "f01234",
      "Nonce": 42,
      "Value": "0",
      "GasLimit": 9,
      "GasFeeCap": "0",
      "GasPremium": "0",
      "Method": 1,
      "Params": "Ynl0ZSBhcnJheQ==",
      "CID": {
        "/": "bafy2bzacebbpdegvr3i4cosewthysg5xkxpqfn2wfcz6mv2hmoktwbdxkax4s"
      }
    },
    "MsgRct": {
      "ExitCode": 0,
      "Return": "Ynl0ZSBhcnJheQ==",
      "GasUsed": 9
    },
    "Error": "string value",
    "Duration": 60000000000,
    "GasCharges": [
      {
        "Name": "string value",
        "loc": [
          {
            "File": "string value",
            "Line": 123,
            "Function": "string value"
          }
        ],
        "tg": 9,
        "cg": 9,
        "sg": 9,
        "vtg": 9,
        "vcg": 9,
        "vsg": 9,
        "tt": 60000000000,
        "ex": {}
      }
    ],
    "Subcalls": [
      {
        "Msg": {
          "Version": 42,
          "To": "f01234",
          "From": "f01234",
          "Nonce": 42,
          "Value": "0",
          "GasLimit": 9,
          "GasFeeCap": "0",
          "GasPremium": "0",
          "Method": 1,
          "Params": "Ynl0ZSBhcnJheQ==",
          "CID": {
            "/": "bafy2bzacebbpdegvr3i4cosewthysg5xkxpqfn2wfcz6mv2hmoktwbdxkax4s"
          }
        },
        "MsgRct": {
          "ExitCode": 0,
          "Return": "Ynl0ZSBhcnJheQ==",
          "GasUsed": 9
        },
        "Error": "string value",
        "Duration": 60000000000,
        "GasCharges": [
          {
            "Name": "string value",
            "loc": [
              {
                "File": "string value",
                "Line": 123,
                "Function": "string value"
              }
            ],
            "tg": 9,
            "cg": 9,
            "sg": 9,
            "vtg": 9,
            "vcg": 9,
            "vsg": 9,
            "tt": 60000000000,
            "ex": {}
          }
        ],
        "Subcalls": null
      }
    ]
  },
  "Error": "string value",
  "Duration": 60000000000
}
```

### StateChangedActors
StateChangedActors returns all the actors whose states change between the two given state CIDs
TODO: Should this take tipset keys instead?


Perms: read

Inputs:
```json
[
  {
    "/": "bafy2bzacea3wsdh6y3a36tb3skempjoxqpuyompjbmfeyf34fi3uy6uue42v4"
  },
  {
    "/": "bafy2bzacea3wsdh6y3a36tb3skempjoxqpuyompjbmfeyf34fi3uy6uue42v4"
  }
]
```

Response:
```json
{
  "t01236": {
    "Code": {
      "/": "bafy2bzacea3wsdh6y3a36tb3skempjoxqpuyompjbmfeyf34fi3uy6uue42v4"
    },
    "Head": {
      "/": "bafy2bzacea3wsdh6y3a36tb3skempjoxqpuyompjbmfeyf34fi3uy6uue42v4"
    },
    "Nonce": 42,
    "Balance": "0"
  }
}
```

### StateCirculatingSupply
StateCirculatingSupply returns the exact circulating supply of Filecoin at the given tipset.
This is not used anywhere in the protocol itself, and is only for external consumption.


Perms: read

Inputs:
```json
[
  [
    {
      "/": "bafy2bzacea3wsdh6y3a36tb3skempjoxqpuyompjbmfeyf34fi3uy6uue42v4"
    },
    {
      "/": "bafy2bzacebp3shtrn43k7g3unredz7fxn4gj533d3o43tqn2p2ipxxhrvchve"
    }
  ]
]
```

Response: `"0"`

### StateCompute
StateCompute is a flexible command that applies the given messages on the given tipset.
The messages are run as though the VM were at the provided height.

When called, StateCompute will:
- Load the provided tipset, or use the current chain head if not provided
- Compute the tipset state of the provided tipset on top of the parent state
  - (note that this step runs before vmheight is applied to the execution)
  - Execute state upgrade if any were scheduled at the epoch, or in null
    blocks preceding the tipset
  - Call the cron actor on null blocks preceding the tipset
  - For each block in the tipset
    - Apply messages in blocks in the specified
    - Award block reward by calling the reward actor
  - Call the cron actor for the current epoch
- If the specified vmheight is higher than the current epoch, apply any
  needed state upgrades to the state
- Apply the specified messages to the state

The vmheight parameter sets VM execution epoch, and can be used to simulate
message execution in different network versions. If the specified vmheight
epoch is higher than the epoch of the specified tipset, any state upgrades
until the vmheight will be executed on the state before applying messages
specified by the user.

Note that the initial tipset state computation is not affected by the
vmheight parameter - only the messages in the `apply` set are

If the caller wants to simply compute the state, vmheight should be set to
the epoch of the specified tipset.

Messages in the `apply` parameter must have the correct nonces, and gas
values set.


Perms: read

Inputs:
```json
[
  10101,
  [
    {
      "Version": 42,
      "To": "f01234",
      "From": "f01234",
      "Nonce": 42,
      "Value": "0",
      "GasLimit": 9,
      "GasFeeCap": "0",
      "GasPremium": "0",
      "Method": 1,
      "Params": "Ynl0ZSBhcnJheQ==",
      "CID": {
        "/": "bafy2bzacebbpdegvr3i4cosewthysg5xkxpqfn2wfcz6mv2hmoktwbdxkax4s"
      }
    }
  ],
  [
    {
      "/": "bafy2bzacea3wsdh6y3a36tb3skempjoxqpuyompjbmfeyf34fi3uy6uue42v4"
    },
    {
      "/": "bafy2bzacebp3shtrn43k7g3unredz7fxn4gj533d3o43tqn2p2ipxxhrvchve"
    }
  ]
]
```

Response:
```json
{
  "Root": {
    "/": "bafy2bzacea3wsdh6y3a36tb3skempjoxqpuyompjbmfeyf34fi3uy6uue42v4"
  },
  "Trace": [
    {
      "MsgCid": {
        "/": "bafy2bzacea3wsdh6y3a36tb3skempjoxqpuyompjbmfeyf34fi3uy6uue42v4"
      },
      "Msg": {
        "Version": 42,
        "To": "f01234",
        "From": "f01234",
        "Nonce": 42,
        "Value": "0",
        "GasLimit": 9,
        "GasFeeCap": "0",
        "GasPremium": "0",
        "Method": 1,
        "Params": "Ynl0ZSBhcnJheQ==",
        "CID": {
          "/": "bafy2bzacebbpdegvr3i4cosewthysg5xkxpqfn2wfcz6mv2hmoktwbdxkax4s"
        }
      },
      "MsgRct": {
        "ExitCode": 0,
        "Return": "Ynl0ZSBhcnJheQ==",
        "GasUsed": 9
      },
      "GasCost": {
        "Message": {
          "/": "bafy2bzacea3wsdh6y3a36tb3skempjoxqpuyompjbmfeyf34fi3uy6uue42v4"
        },
        "GasUsed": "0",
        "BaseFeeBurn": "0",
        "OverEstimationBurn": "0",
        "MinerPenalty": "0",
        "MinerTip": "0",
        "Refund": "0",
        "TotalCost": "0"
      },
      "ExecutionTrace": {
        "Msg": {
          "Version": 42,
          "To": "f01234",
          "From": "f01234",
          "Nonce": 42,
          "Value": "0",
          "GasLimit": 9,
          "GasFeeCap": "0",
          "GasPremium": "0",
          "Method": 1,
          "Params": "Ynl0ZSBhcnJheQ==",
          "CID": {
            "/": "bafy2bzacebbpdegvr3i4cosewthysg5xkxpqfn2wfcz6mv2hmoktwbdxkax4s"
          }
        },
        "MsgRct": {
          "ExitCode": 0,
          "Return": "Ynl0ZSBhcnJheQ==",
          "GasUsed": 9
        },
        "Error": "string value",
        "Duration": 60000000000,
        "GasCharges": [
          {
            "Name": "string value",
            "loc": [
              {
                "File": "string value",
                "Line": 123,
                "Function": "string value"
              }
            ],
            "tg": 9,
            "cg": 9,
            "sg": 9,
            "vtg": 9,
            "vcg": 9,
            "vsg": 9,
            "tt": 60000000000,
            "ex": {}
          }
        ],
        "Subcalls": [
          {
            "Msg": {
              "Version": 42,
              "To": "f01234",
              "From": "f01234",
              "Nonce": 42,
              "Value": "0",
              "GasLimit": 9,
              "GasFeeCap": "0",
              "GasPremium": "0",
              "Method": 1,
              "Params": "Ynl0ZSBhcnJheQ==",
              "CID": {
                "/": "bafy2bzacebbpdegvr3i4cosewthysg5xkxpqfn2wfcz6mv2hmoktwbdxkax4s"
              }
            },
            "MsgRct": {
              "ExitCode": 0,
              "Return": "Ynl0ZSBhcnJheQ==",
              "GasUsed": 9
            },
            "Error": "string value",
            "Duration": 60000000000,
            "GasCharges": [
              {
                "Name": "string value",
                "loc": [
                  {
                    "File": "string value",
                    "Line": 123,
                    "Function": "string value"
                  }
                ],
                "tg": 9,
                "cg": 9,
                "sg": 9,
                "vtg": 9,
                "vcg": 9,
                "vsg": 9,
                "tt": 60000000000,
                "ex": {}
              }
            ],
            "Subcalls": null
          }
        ]
      },
      "Error": "string value",
      "Duration": 60000000000
    }
  ]
}
```

### StateComputeDataCID
StateComputeDataCID computes DataCID from a set of on-chain deals


Perms: read

Inputs:
```json
[
  "f01234",
  8,
  [
    5432
  ],
  [
    {
      "/": "bafy2bzacea3wsdh6y3a36tb3skempjoxqpuyompjbmfeyf34fi3uy6uue42v4"
    },
    {
      "/": "bafy2bzacebp3shtrn43k7g3unredz7fxn4gj533d3o43tqn2p2ipxxhrvchve"
    }
  ]
]
```

Response:
```json
{
  "/": "bafy2bzacea3wsdh6y3a36tb3skempjoxqpuyompjbmfeyf34fi3uy6uue42v4"
}
```

### StateDealProviderCollateralBounds
StateDealProviderCollateralBounds returns the min and max collateral a storage provider
can issue. It takes the deal size and verified status as parameters.


Perms: read

Inputs:
```json
[
  1032,
  true,
  [
    {
      "/": "bafy2bzacea3wsdh6y3a36tb3skempjoxqpuyompjbmfeyf34fi3uy6uue42v4"
    },
    {
      "/": "bafy2bzacebp3shtrn43k7g3unredz7fxn4gj533d3o43tqn2p2ipxxhrvchve"
    }
  ]
]
```

Response:
```json
{
  "Min": "0",
  "Max": "0"
}
```

### StateDecodeParams
StateDecodeParams attempts to decode the provided params, based on the recipient actor address and method number.


Perms: read

Inputs:
```json
[
  "f01234",
  1,
  "Ynl0ZSBhcnJheQ==",
  [
    {
      "/": "bafy2bzacea3wsdh6y3a36tb3skempjoxqpuyompjbmfeyf34fi3uy6uue42v4"
    },
    {
      "/": "bafy2bzacebp3shtrn43k7g3unredz7fxn4gj533d3o43tqn2p2ipxxhrvchve"
    }
  ]
]
```

Response: `{}`

### StateEncodeParams
StateEncodeParams attempts to encode the provided json params to the binary from


Perms: read

Inputs:
```json
[
  {
    "/": "bafy2bzacea3wsdh6y3a36tb3skempjoxqpuyompjbmfeyf34fi3uy6uue42v4"
  },
  1,
  "json raw message"
]
```

Response: `"Ynl0ZSBhcnJheQ=="`

### StateGetActor
StateGetActor returns the indicated actor's nonce and balance.


Perms: read

Inputs:
```json
[
  "f01234",
  [
    {
      "/": "bafy2bzacea3wsdh6y3a36tb3skempjoxqpuyompjbmfeyf34fi3uy6uue42v4"
    },
    {
      "/": "bafy2bzacebp3shtrn43k7g3unredz7fxn4gj533d3o43tqn2p2ipxxhrvchve"
    }
  ]
]
```

Response:
```json
{
  "Code": {
    "/": "bafy2bzacea3wsdh6y3a36tb3skempjoxqpuyompjbmfeyf34fi3uy6uue42v4"
  },
  "Head": {
    "/": "bafy2bzacea3wsdh6y3a36tb3skempjoxqpuyompjbmfeyf34fi3uy6uue42v4"
  },
  "Nonce": 42,
  "Balance": "0"
}
```

### StateGetBeaconEntry
StateGetBeaconEntry returns the beacon entry for the given filecoin epoch. If
the entry has not yet been produced, the call will block until the entry
becomes available


Perms: read

Inputs:
```json
[
  10101
]
```

Response:
```json
{
  "Round": 42,
  "Data": "Ynl0ZSBhcnJheQ=="
}
```

### StateGetNetworkParams
StateGetNetworkParams return current network params


Perms: read

Inputs: `null`

Response:
```json
{
  "NetworkName": "lotus",
  "BlockDelaySecs": 42,
  "ConsensusMinerMinPower": "0",
  "SupportedProofTypes": [
    8
  ],
  "PreCommitChallengeDelay": 10101,
  "ForkUpgradeParams": {
    "UpgradeSmokeHeight": 10101,
    "UpgradeBreezeHeight": 10101,
    "UpgradeIgnitionHeight": 10101,
    "UpgradeLiftoffHeight": 10101,
    "UpgradeAssemblyHeight": 10101,
    "UpgradeRefuelHeight": 10101,
    "UpgradeTapeHeight": 10101,
    "UpgradeKumquatHeight": 10101,
    "UpgradePriceListOopsHeight": 10101,
    "BreezeGasTampingDuration": 10101,
    "UpgradeCalicoHeight": 10101,
    "UpgradePersianHeight": 10101,
    "UpgradeOrangeHeight": 10101,
    "UpgradeClausHeight": 10101,
    "UpgradeTrustHeight": 10101,
    "UpgradeNorwegianHeight": 10101,
    "UpgradeTurboHeight": 10101,
    "UpgradeHyperdriveHeight": 10101,
    "UpgradeChocolateHeight": 10101,
    "UpgradeOhSnapHeight": 10101
  }
}
```

### StateGetRandomnessFromBeacon
StateGetRandomnessFromBeacon is used to sample the beacon for randomness.


Perms: read

Inputs:
```json
[
  2,
  10101,
  "Ynl0ZSBhcnJheQ==",
  [
    {
      "/": "bafy2bzacea3wsdh6y3a36tb3skempjoxqpuyompjbmfeyf34fi3uy6uue42v4"
    },
    {
      "/": "bafy2bzacebp3shtrn43k7g3unredz7fxn4gj533d3o43tqn2p2ipxxhrvchve"
    }
  ]
]
```

Response: `"Bw=="`

### StateGetRandomnessFromTickets
StateGetRandomnessFromTickets is used to sample the chain for randomness.


Perms: read

Inputs:
```json
[
  2,
  10101,
  "Ynl0ZSBhcnJheQ==",
  [
    {
      "/": "bafy2bzacea3wsdh6y3a36tb3skempjoxqpuyompjbmfeyf34fi3uy6uue42v4"
    },
    {
      "/": "bafy2bzacebp3shtrn43k7g3unredz7fxn4gj533d3o43tqn2p2ipxxhrvchve"
    }
  ]
]
```

Response: `"Bw=="`

### StateListActors
StateListActors returns the addresses of every actor in the state


Perms: read

Inputs:
```json
[
  [
    {
      "/": "bafy2bzacea3wsdh6y3a36tb3skempjoxqpuyompjbmfeyf34fi3uy6uue42v4"
    },
    {
      "/": "bafy2bzacebp3shtrn43k7g3unredz7fxn4gj533d3o43tqn2p2ipxxhrvchve"
    }
  ]
]
```

Response:
```json
[
  "f01234"
]
```

### StateListMessages
StateListMessages looks back and returns all messages with a matching to or from address, stopping at the given height.


Perms: read

Inputs:
```json
[
  {
    "To": "f01234",
    "From": "f01234"
  },
  [
    {
      "/": "bafy2bzacea3wsdh6y3a36tb3skempjoxqpuyompjbmfeyf34fi3uy6uue42v4"
    },
    {
      "/": "bafy2bzacebp3shtrn43k7g3unredz7fxn4gj533d3o43tqn2p2ipxxhrvchve"
    }
  ],
  10101
]
```

Response:
```json
[
  {
    "/": "bafy2bzacea3wsdh6y3a36tb3skempjoxqpuyompjbmfeyf34fi3uy6uue42v4"
  }
]
```

### StateListMiners
StateListMiners returns the addresses of every miner that has claimed power in the Power Actor


Perms: read

Inputs:
```json
[
  [
    {
      "/": "bafy2bzacea3wsdh6y3a36tb3skempjoxqpuyompjbmfeyf34fi3uy6uue42v4"
    },
    {
      "/": "bafy2bzacebp3shtrn43k7g3unredz7fxn4gj533d3o43tqn2p2ipxxhrvchve"
    }
  ]
]
```

Response:
```json
[
  "f01234"
]
```

### StateLookupID
StateLookupID retrieves the ID address of the given address


Perms: read

Inputs:
```json
[
  "f01234",
  [
    {
      "/": "bafy2bzacea3wsdh6y3a36tb3skempjoxqpuyompjbmfeyf34fi3uy6uue42v4"
    },
    {
      "/": "bafy2bzacebp3shtrn43k7g3unredz7fxn4gj533d3o43tqn2p2ipxxhrvchve"
    }
  ]
]
```

Response: `"f01234"`

### StateLookupRobustAddress
StateLookupRobustAddress returns the public key address of the given ID address for non-account addresses (multisig, miners etc)


Perms: read

Inputs:
```json
[
  "f01234",
  [
    {
      "/": "bafy2bzacea3wsdh6y3a36tb3skempjoxqpuyompjbmfeyf34fi3uy6uue42v4"
    },
    {
      "/": "bafy2bzacebp3shtrn43k7g3unredz7fxn4gj533d3o43tqn2p2ipxxhrvchve"
    }
  ]
]
```

Response: `"f01234"`

### StateMarketBalance
StateMarketBalance looks up the Escrow and Locked balances of the given address in the Storage Market


Perms: read

Inputs:
```json
[
  "f01234",
  [
    {
      "/": "bafy2bzacea3wsdh6y3a36tb3skempjoxqpuyompjbmfeyf34fi3uy6uue42v4"
    },
    {
      "/": "bafy2bzacebp3shtrn43k7g3unredz7fxn4gj533d3o43tqn2p2ipxxhrvchve"
    }
  ]
]
```

Response:
```json
{
  "Escrow": "0",
  "Locked": "0"
}
```

### StateMarketDeals
StateMarketDeals returns information about every deal in the Storage Market


Perms: read

Inputs:
```json
[
  [
    {
      "/": "bafy2bzacea3wsdh6y3a36tb3skempjoxqpuyompjbmfeyf34fi3uy6uue42v4"
    },
    {
      "/": "bafy2bzacebp3shtrn43k7g3unredz7fxn4gj533d3o43tqn2p2ipxxhrvchve"
    }
  ]
]
```

Response:
```json
{
  "t026363": {
    "Proposal": {
      "PieceCID": {
        "/": "bafy2bzacea3wsdh6y3a36tb3skempjoxqpuyompjbmfeyf34fi3uy6uue42v4"
      },
      "PieceSize": 1032,
      "VerifiedDeal": true,
      "Client": "f01234",
      "Provider": "f01234",
      "Label": "",
      "StartEpoch": 10101,
      "EndEpoch": 10101,
      "StoragePricePerEpoch": "0",
      "ProviderCollateral": "0",
      "ClientCollateral": "0"
    },
    "State": {
      "SectorStartEpoch": 10101,
      "LastUpdatedEpoch": 10101,
      "SlashEpoch": 10101
    }
  }
}
```

### StateMarketParticipants
StateMarketParticipants returns the Escrow and Locked balances of every participant in the Storage Market


Perms: read

Inputs:
```json
[
  [
    {
      "/": "bafy2bzacea3wsdh6y3a36tb3skempjoxqpuyompjbmfeyf34fi3uy6uue42v4"
    },
    {
      "/": "bafy2bzacebp3shtrn43k7g3unredz7fxn4gj533d3o43tqn2p2ipxxhrvchve"
    }
  ]
]
```

Response:
```json
{
  "t026363": {
    "Escrow": "0",
    "Locked": "0"
  }
}
```

### StateMarketStorageDeal
StateMarketStorageDeal returns information about the indicated deal


Perms: read

Inputs:
```json
[
  5432,
  [
    {
      "/": "bafy2bzacea3wsdh6y3a36tb3skempjoxqpuyompjbmfeyf34fi3uy6uue42v4"
    },
    {
      "/": "bafy2bzacebp3shtrn43k7g3unredz7fxn4gj533d3o43tqn2p2ipxxhrvchve"
    }
  ]
]
```

Response:
```json
{
  "Proposal": {
    "PieceCID": {
      "/": "bafy2bzacea3wsdh6y3a36tb3skempjoxqpuyompjbmfeyf34fi3uy6uue42v4"
    },
    "PieceSize": 1032,
    "VerifiedDeal": true,
    "Client": "f01234",
    "Provider": "f01234",
    "Label": "",
    "StartEpoch": 10101,
    "EndEpoch": 10101,
    "StoragePricePerEpoch": "0",
    "ProviderCollateral": "0",
    "ClientCollateral": "0"
  },
  "State": {
    "SectorStartEpoch": 10101,
    "LastUpdatedEpoch": 10101,
    "SlashEpoch": 10101
  }
}
```

### StateMinerActiveSectors
StateMinerActiveSectors returns info about sectors that a given miner is actively proving.


Perms: read

Inputs:
```json
[
  "f01234",
  [
    {
      "/": "bafy2bzacea3wsdh6y3a36tb3skempjoxqpuyompjbmfeyf34fi3uy6uue42v4"
    },
    {
      "/": "bafy2bzacebp3shtrn43k7g3unredz7fxn4gj533d3o43tqn2p2ipxxhrvchve"
    }
  ]
]
```

Response:
```json
[
  {
    "SectorNumber": 9,
    "SealProof": 8,
    "SealedCID": {
      "/": "bafy2bzacea3wsdh6y3a36tb3skempjoxqpuyompjbmfeyf34fi3uy6uue42v4"
    },
    "DealIDs": [
      5432
    ],
    "Activation": 10101,
    "Expiration": 10101,
    "DealWeight": "0",
    "VerifiedDealWeight": "0",
    "InitialPledge": "0",
    "ExpectedDayReward": "0",
    "ExpectedStoragePledge": "0",
    "ReplacedSectorAge": 10101,
    "ReplacedDayReward": "0",
    "SectorKeyCID": null
  }
]
```

### StateMinerAllocated
StateMinerAllocated returns a bitfield containing all sector numbers marked as allocated in miner state


Perms: read

Inputs:
```json
[
  "f01234",
  [
    {
      "/": "bafy2bzacea3wsdh6y3a36tb3skempjoxqpuyompjbmfeyf34fi3uy6uue42v4"
    },
    {
      "/": "bafy2bzacebp3shtrn43k7g3unredz7fxn4gj533d3o43tqn2p2ipxxhrvchve"
    }
  ]
]
```

Response:
```json
[
  0
]
```

### StateMinerAvailableBalance
StateMinerAvailableBalance returns the portion of a miner's balance that can be withdrawn or spent


Perms: read

Inputs:
```json
[
  "f01234",
  [
    {
      "/": "bafy2bzacea3wsdh6y3a36tb3skempjoxqpuyompjbmfeyf34fi3uy6uue42v4"
    },
    {
      "/": "bafy2bzacebp3shtrn43k7g3unredz7fxn4gj533d3o43tqn2p2ipxxhrvchve"
    }
  ]
]
```

Response: `"0"`

### StateMinerDeadlines
StateMinerDeadlines returns all the proving deadlines for the given miner


Perms: read

Inputs:
```json
[
  "f01234",
  [
    {
      "/": "bafy2bzacea3wsdh6y3a36tb3skempjoxqpuyompjbmfeyf34fi3uy6uue42v4"
    },
    {
      "/": "bafy2bzacebp3shtrn43k7g3unredz7fxn4gj533d3o43tqn2p2ipxxhrvchve"
    }
  ]
]
```

Response:
```json
[
  {
    "PostSubmissions": [
      5,
      1
    ],
    "DisputableProofCount": 42
  }
]
```

### StateMinerFaults
StateMinerFaults returns a bitfield indicating the faulty sectors of the given miner


Perms: read

Inputs:
```json
[
  "f01234",
  [
    {
      "/": "bafy2bzacea3wsdh6y3a36tb3skempjoxqpuyompjbmfeyf34fi3uy6uue42v4"
    },
    {
      "/": "bafy2bzacebp3shtrn43k7g3unredz7fxn4gj533d3o43tqn2p2ipxxhrvchve"
    }
  ]
]
```

Response:
```json
[
  5,
  1
]
```

### StateMinerInfo
StateMinerInfo returns info about the indicated miner


Perms: read

Inputs:
```json
[
  "f01234",
  [
    {
      "/": "bafy2bzacea3wsdh6y3a36tb3skempjoxqpuyompjbmfeyf34fi3uy6uue42v4"
    },
    {
      "/": "bafy2bzacebp3shtrn43k7g3unredz7fxn4gj533d3o43tqn2p2ipxxhrvchve"
    }
  ]
]
```

Response:
```json
{
  "Owner": "f01234",
  "Worker": "f01234",
  "NewWorker": "f01234",
  "ControlAddresses": [
    "f01234"
  ],
  "WorkerChangeEpoch": 10101,
  "PeerId": "12D3KooWGzxzKZYveHXtpG6AsrUJBcWxHBFS2HsEoGTxrMLvKXtf",
  "Multiaddrs": [
    "Ynl0ZSBhcnJheQ=="
  ],
  "WindowPoStProofType": 8,
  "SectorSize": 34359738368,
  "WindowPoStPartitionSectors": 42,
  "ConsensusFaultElapsed": 10101,
  "Beneficiary": "f01234",
  "BeneficiaryTerm": {
    "Quota": "0",
    "UsedQuota": "0",
    "Expiration": 10101
  },
  "PendingBeneficiaryTerm": {
    "NewBeneficiary": "f01234",
    "NewQuota": "0",
    "NewExpiration": 10101,
    "ApprovedByBeneficiary": true,
    "ApprovedByNominee": true
  }
}
```

### StateMinerInitialPledgeCollateral
StateMinerInitialPledgeCollateral returns the initial pledge collateral for the specified miner's sector


Perms: read

Inputs:
```json
[
  "f01234",
  {
    "SealProof": 8,
    "SectorNumber": 9,
    "SealedCID": {
      "/": "bafy2bzacea3wsdh6y3a36tb3skempjoxqpuyompjbmfeyf34fi3uy6uue42v4"
    },
    "SealRandEpoch": 10101,
    "DealIDs": [
      5432
    ],
    "Expiration": 10101,
    "UnsealedCid": null
  },
  [
    {
      "/": "bafy2bzacea3wsdh6y3a36tb3skempjoxqpuyompjbmfeyf34fi3uy6uue42v4"
    },
    {
      "/": "bafy2bzacebp3shtrn43k7g3unredz7fxn4gj533d3o43tqn2p2ipxxhrvchve"
    }
  ]
]
```

Response: `"0"`

### StateMinerPartitions
StateMinerPartitions returns all partitions in the specified deadline


Perms: read

Inputs:
```json
[
  "f01234",
  42,
  [
    {
      "/": "bafy2bzacea3wsdh6y3a36tb3skempjoxqpuyompjbmfeyf34fi3uy6uue42v4"
    },
    {
      "/": "bafy2bzacebp3shtrn43k7g3unredz7fxn4gj533d3o43tqn2p2ipxxhrvchve"
    }
  ]
]
```

Response:
```json
[
  {
    "AllSectors": [
      5,
      1
    ],
    "FaultySectors": [
      5,
      1
    ],
    "RecoveringSectors": [
      5,
      1
    ],
    "LiveSectors": [
      5,
      1
    ],
    "ActiveSectors": [
      5,
      1
    ]
  }
]
```

### StateMinerPower
StateMinerPower returns the power of the indicated miner


Perms: read

Inputs:
```json
[
  "f01234",
  [
    {
      "/": "bafy2bzacea3wsdh6y3a36tb3skempjoxqpuyompjbmfeyf34fi3uy6uue42v4"
    },
    {
      "/": "bafy2bzacebp3shtrn43k7g3unredz7fxn4gj533d3o43tqn2p2ipxxhrvchve"
    }
  ]
]
```

Response:
```json
{
  "MinerPower": {
    "RawBytePower": "0",
    "QualityAdjPower": "0"
  },
  "TotalPower": {
    "RawBytePower": "0",
    "QualityAdjPower": "0"
  },
  "HasMinPower": true
}
```

### StateMinerPreCommitDepositForPower
StateMinerInitialPledgeCollateral returns the precommit deposit for the specified miner's sector


Perms: read

Inputs:
```json
[
  "f01234",
  {
    "SealProof": 8,
    "SectorNumber": 9,
    "SealedCID": {
      "/": "bafy2bzacea3wsdh6y3a36tb3skempjoxqpuyompjbmfeyf34fi3uy6uue42v4"
    },
    "SealRandEpoch": 10101,
    "DealIDs": [
      5432
    ],
    "Expiration": 10101,
    "UnsealedCid": null
  },
  [
    {
      "/": "bafy2bzacea3wsdh6y3a36tb3skempjoxqpuyompjbmfeyf34fi3uy6uue42v4"
    },
    {
      "/": "bafy2bzacebp3shtrn43k7g3unredz7fxn4gj533d3o43tqn2p2ipxxhrvchve"
    }
  ]
]
```

Response: `"0"`

### StateMinerProvingDeadline
StateMinerProvingDeadline calculates the deadline at some epoch for a proving period
and returns the deadline-related calculations.


Perms: read

Inputs:
```json
[
  "f01234",
  [
    {
      "/": "bafy2bzacea3wsdh6y3a36tb3skempjoxqpuyompjbmfeyf34fi3uy6uue42v4"
    },
    {
      "/": "bafy2bzacebp3shtrn43k7g3unredz7fxn4gj533d3o43tqn2p2ipxxhrvchve"
    }
  ]
]
```

Response:
```json
{
  "CurrentEpoch": 10101,
  "PeriodStart": 10101,
  "Index": 42,
  "Open": 10101,
  "Close": 10101,
  "Challenge": 10101,
  "FaultCutoff": 10101,
  "WPoStPeriodDeadlines": 42,
  "WPoStProvingPeriod": 10101,
  "WPoStChallengeWindow": 10101,
  "WPoStChallengeLookback": 10101,
  "FaultDeclarationCutoff": 10101
}
```

### StateMinerRecoveries
StateMinerRecoveries returns a bitfield indicating the recovering sectors of the given miner


Perms: read

Inputs:
```json
[
  "f01234",
  [
    {
      "/": "bafy2bzacea3wsdh6y3a36tb3skempjoxqpuyompjbmfeyf34fi3uy6uue42v4"
    },
    {
      "/": "bafy2bzacebp3shtrn43k7g3unredz7fxn4gj533d3o43tqn2p2ipxxhrvchve"
    }
  ]
]
```

Response:
```json
[
  5,
  1
]
```

### StateMinerSectorAllocated
StateMinerSectorAllocated checks if a sector number is marked as allocated.


Perms: read

Inputs:
```json
[
  "f01234",
  9,
  [
    {
      "/": "bafy2bzacea3wsdh6y3a36tb3skempjoxqpuyompjbmfeyf34fi3uy6uue42v4"
    },
    {
      "/": "bafy2bzacebp3shtrn43k7g3unredz7fxn4gj533d3o43tqn2p2ipxxhrvchve"
    }
  ]
]
```

Response: `true`

### StateMinerSectorCount
StateMinerSectorCount returns the number of sectors in a miner's sector set and proving set


Perms: read

Inputs:
```json
[
  "f01234",
  [
    {
      "/": "bafy2bzacea3wsdh6y3a36tb3skempjoxqpuyompjbmfeyf34fi3uy6uue42v4"
    },
    {
      "/": "bafy2bzacebp3shtrn43k7g3unredz7fxn4gj533d3o43tqn2p2ipxxhrvchve"
    }
  ]
]
```

Response:
```json
{
  "Live": 42,
  "Active": 42,
  "Faulty": 42
}
```

### StateMinerSectors
StateMinerSectors returns info about the given miner's sectors. If the filter bitfield is nil, all sectors are included.


Perms: read

Inputs:
```json
[
  "f01234",
  [
    0
  ],
  [
    {
      "/": "bafy2bzacea3wsdh6y3a36tb3skempjoxqpuyompjbmfeyf34fi3uy6uue42v4"
    },
    {
      "/": "bafy2bzacebp3shtrn43k7g3unredz7fxn4gj533d3o43tqn2p2ipxxhrvchve"
    }
  ]
]
```

Response:
```json
[
  {
    "SectorNumber": 9,
    "SealProof": 8,
    "SealedCID": {
      "/": "bafy2bzacea3wsdh6y3a36tb3skempjoxqpuyompjbmfeyf34fi3uy6uue42v4"
    },
    "DealIDs": [
      5432
    ],
    "Activation": 10101,
    "Expiration": 10101,
    "DealWeight": "0",
    "VerifiedDealWeight": "0",
    "InitialPledge": "0",
    "ExpectedDayReward": "0",
    "ExpectedStoragePledge": "0",
    "ReplacedSectorAge": 10101,
    "ReplacedDayReward": "0",
    "SectorKeyCID": null
  }
]
```

### StateNetworkName
StateNetworkName returns the name of the network the node is synced to


Perms: read

Inputs: `null`

Response: `"lotus"`

### StateNetworkVersion
StateNetworkVersion returns the network version at the given tipset


Perms: read

Inputs:
```json
[
  [
    {
      "/": "bafy2bzacea3wsdh6y3a36tb3skempjoxqpuyompjbmfeyf34fi3uy6uue42v4"
    },
    {
      "/": "bafy2bzacebp3shtrn43k7g3unredz7fxn4gj533d3o43tqn2p2ipxxhrvchve"
    }
  ]
]
```

Response: `17`

### StateReadState
StateReadState returns the indicated actor's state.


Perms: read

Inputs:
```json
[
  "f01234",
  [
    {
      "/": "bafy2bzacea3wsdh6y3a36tb3skempjoxqpuyompjbmfeyf34fi3uy6uue42v4"
    },
    {
      "/": "bafy2bzacebp3shtrn43k7g3unredz7fxn4gj533d3o43tqn2p2ipxxhrvchve"
    }
  ]
]
```

Response:
```json
{
  "Balance": "0",
  "Code": {
    "/": "bafy2bzacea3wsdh6y3a36tb3skempjoxqpuyompjbmfeyf34fi3uy6uue42v4"
  },
  "State": {}
}
```

### StateReplay
StateReplay replays a given message, assuming it was included in a block in the specified tipset.

If a tipset key is provided, and a replacing message is not found on chain,
the method will return an error saying that the message wasn't found

If no tipset key is provided, the appropriate tipset is looked up, and if
the message was gas-repriced, the on-chain message will be replayed - in
that case the returned InvocResult.MsgCid will not match the Cid param

If the caller wants to ensure that exactly the requested message was executed,
they MUST check that InvocResult.MsgCid is equal to the provided Cid.
Without this check both the requested and original message may appear as
successfully executed on-chain, which may look like a double-spend.

A replacing message is a message with a different CID, any of Gas values, and
different signature, but with all other parameters matching (source/destination,
nonce, params, etc.)


Perms: read

Inputs:
```json
[
  [
    {
      "/": "bafy2bzacea3wsdh6y3a36tb3skempjoxqpuyompjbmfeyf34fi3uy6uue42v4"
    },
    {
      "/": "bafy2bzacebp3shtrn43k7g3unredz7fxn4gj533d3o43tqn2p2ipxxhrvchve"
    }
  ],
  {
    "/": "bafy2bzacea3wsdh6y3a36tb3skempjoxqpuyompjbmfeyf34fi3uy6uue42v4"
  }
]
```

Response:
```json
{
  "MsgCid": {
    "/": "bafy2bzacea3wsdh6y3a36tb3skempjoxqpuyompjbmfeyf34fi3uy6uue42v4"
  },
  "Msg": {
    "Version": 42,
    "To": "f01234",
    "From": "f01234",
    "Nonce": 42,
    "Value": "0",
    "GasLimit": 9,
    "GasFeeCap": "0",
    "GasPremium": "0",
    "Method": 1,
    "Params": "Ynl0ZSBhcnJheQ==",
    "CID": {
      "/": "bafy2bzacebbpdegvr3i4cosewthysg5xkxpqfn2wfcz6mv2hmoktwbdxkax4s"
    }
  },
  "MsgRct": {
    "ExitCode": 0,
    "Return": "Ynl0ZSBhcnJheQ==",
    "GasUsed": 9
  },
  "GasCost": {
    "Message": {
      "/": "bafy2bzacea3wsdh6y3a36tb3skempjoxqpuyompjbmfeyf34fi3uy6uue42v4"
    },
    "GasUsed": "0",
    "BaseFeeBurn": "0",
    "OverEstimationBurn": "0",
    "MinerPenalty": "0",
    "MinerTip": "0",
    "Refund": "0",
    "TotalCost": "0"
  },
  "ExecutionTrace": {
    "Msg": {
      "Version": 42,
      "To": "f01234",
      "From": "f01234",
      "Nonce": 42,
      "Value": "0",
      "GasLimit": 9,
      "GasFeeCap": "0",
      "GasPremium": "0",
      "Method": 1,
      "Params": "Ynl0ZSBhcnJheQ==",
      "CID": {
        "/": "bafy2bzacebbpdegvr3i4cosewthysg5xkxpqfn2wfcz6mv2hmoktwbdxkax4s"
      }
    },
    "MsgRct": {
      "ExitCode": 0,
      "Return": "Ynl0ZSBhcnJheQ==",
      "GasUsed": 9
    },
    "Error": "string value",
    "Duration": 60000000000,
    "GasCharges": [
      {
        "Name": "string value",
        "loc": [
          {
            "File": "string value",
            "Line": 123,
            "Function": "string value"
          }
        ],
        "tg": 9,
        "cg": 9,
        "sg": 9,
        "vtg": 9,
        "vcg": 9,
        "vsg": 9,
        "tt": 60000000000,
        "ex": {}
      }
    ],
    "Subcalls": [
      {
        "Msg": {
          "Version": 42,
          "To": "f01234",
          "From": "f01234",
          "Nonce": 42,
          "Value": "0",
          "GasLimit": 9,
          "GasFeeCap": "0",
          "GasPremium": "0",
          "Method": 1,
          "Params": "Ynl0ZSBhcnJheQ==",
          "CID": {
            "/": "bafy2bzacebbpdegvr3i4cosewthysg5xkxpqfn2wfcz6mv2hmoktwbdxkax4s"
          }
        },
        "MsgRct": {
          "ExitCode": 0,
          "Return": "Ynl0ZSBhcnJheQ==",
          "GasUsed": 9
        },
        "Error": "string value",
        "Duration": 60000000000,
        "GasCharges": [
          {
            "Name": "string value",
            "loc": [
              {
                "File": "string value",
                "Line": 123,
                "Function": "string value"
              }
            ],
            "tg": 9,
            "cg": 9,
            "sg": 9,
            "vtg": 9,
            "vcg": 9,
            "vsg": 9,
            "tt": 60000000000,
            "ex": {}
          }
        ],
        "Subcalls": null
      }
    ]
  },
  "Error": "string value",
  "Duration": 60000000000
}
```

### StateSearchMsg
StateSearchMsg looks back up to limit epochs in the chain for a message, and returns its receipt and the tipset where it was executed

NOTE: If a replacing message is found on chain, this method will return
a MsgLookup for the replacing message - the MsgLookup.Message will be a different
CID than the one provided in the 'cid' param, MsgLookup.Receipt will contain the
result of the execution of the replacing message.

If the caller wants to ensure that exactly the requested message was executed,
they must check that MsgLookup.Message is equal to the provided 'cid', or set the
`allowReplaced` parameter to false. Without this check, and with `allowReplaced`
set to true, both the requested and original message may appear as
successfully executed on-chain, which may look like a double-spend.

A replacing message is a message with a different CID, any of Gas values, and
different signature, but with all other parameters matching (source/destination,
nonce, params, etc.)


Perms: read

Inputs:
```json
[
  [
    {
      "/": "bafy2bzacea3wsdh6y3a36tb3skempjoxqpuyompjbmfeyf34fi3uy6uue42v4"
    },
    {
      "/": "bafy2bzacebp3shtrn43k7g3unredz7fxn4gj533d3o43tqn2p2ipxxhrvchve"
    }
  ],
  {
    "/": "bafy2bzacea3wsdh6y3a36tb3skempjoxqpuyompjbmfeyf34fi3uy6uue42v4"
  },
  10101,
  true
]
```

Response:
```json
{
  "Message": {
    "/": "bafy2bzacea3wsdh6y3a36tb3skempjoxqpuyompjbmfeyf34fi3uy6uue42v4"
  },
  "Receipt": {
    "ExitCode": 0,
    "Return": "Ynl0ZSBhcnJheQ==",
    "GasUsed": 9
  },
  "ReturnDec": {},
  "TipSet": [
    {
      "/": "bafy2bzacea3wsdh6y3a36tb3skempjoxqpuyompjbmfeyf34fi3uy6uue42v4"
    },
    {
      "/": "bafy2bzacebp3shtrn43k7g3unredz7fxn4gj533d3o43tqn2p2ipxxhrvchve"
    }
  ],
  "Height": 10101
}
```

### StateSectorExpiration
StateSectorExpiration returns epoch at which given sector will expire


Perms: read

Inputs:
```json
[
  "f01234",
  9,
  [
    {
      "/": "bafy2bzacea3wsdh6y3a36tb3skempjoxqpuyompjbmfeyf34fi3uy6uue42v4"
    },
    {
      "/": "bafy2bzacebp3shtrn43k7g3unredz7fxn4gj533d3o43tqn2p2ipxxhrvchve"
    }
  ]
]
```

Response:
```json
{
  "OnTime": 10101,
  "Early": 10101
}
```

### StateSectorGetInfo
StateSectorGetInfo returns the on-chain info for the specified miner's sector. Returns null in case the sector info isn't found
NOTE: returned info.Expiration may not be accurate in some cases, use StateSectorExpiration to get accurate
expiration epoch


Perms: read

Inputs:
```json
[
  "f01234",
  9,
  [
    {
      "/": "bafy2bzacea3wsdh6y3a36tb3skempjoxqpuyompjbmfeyf34fi3uy6uue42v4"
    },
    {
      "/": "bafy2bzacebp3shtrn43k7g3unredz7fxn4gj533d3o43tqn2p2ipxxhrvchve"
    }
  ]
]
```

Response:
```json
{
  "SectorNumber": 9,
  "SealProof": 8,
  "SealedCID": {
    "/": "bafy2bzacea3wsdh6y3a36tb3skempjoxqpuyompjbmfeyf34fi3uy6uue42v4"
  },
  "DealIDs": [
    5432
  ],
  "Activation": 10101,
  "Expiration": 10101,
  "DealWeight": "0",
  "VerifiedDealWeight": "0",
  "InitialPledge": "0",
  "ExpectedDayReward": "0",
  "ExpectedStoragePledge": "0",
  "ReplacedSectorAge": 10101,
  "ReplacedDayReward": "0",
  "SectorKeyCID": null
}
```

### StateSectorPartition
StateSectorPartition finds deadline/partition with the specified sector


Perms: read

Inputs:
```json
[
  "f01234",
  9,
  [
    {
      "/": "bafy2bzacea3wsdh6y3a36tb3skempjoxqpuyompjbmfeyf34fi3uy6uue42v4"
    },
    {
      "/": "bafy2bzacebp3shtrn43k7g3unredz7fxn4gj533d3o43tqn2p2ipxxhrvchve"
    }
  ]
]
```

Response:
```json
{
  "Deadline": 42,
  "Partition": 42
}
```

### StateSectorPreCommitInfo
StateSectorPreCommitInfo returns the PreCommit info for the specified miner's sector.
Returns nil and no error if the sector isn't precommitted.

Note that the sector number may be allocated while PreCommitInfo is nil. This means that either allocated sector
numbers were compacted, and the sector number was marked as allocated in order to reduce size of the allocated
sectors bitfield, or that the sector was precommitted, but the precommit has expired.


Perms: read

Inputs:
```json
[
  "f01234",
  9,
  [
    {
      "/": "bafy2bzacea3wsdh6y3a36tb3skempjoxqpuyompjbmfeyf34fi3uy6uue42v4"
    },
    {
      "/": "bafy2bzacebp3shtrn43k7g3unredz7fxn4gj533d3o43tqn2p2ipxxhrvchve"
    }
  ]
]
```

Response:
```json
{
  "Info": {
    "SealProof": 8,
    "SectorNumber": 9,
    "SealedCID": {
      "/": "bafy2bzacea3wsdh6y3a36tb3skempjoxqpuyompjbmfeyf34fi3uy6uue42v4"
    },
    "SealRandEpoch": 10101,
    "DealIDs": [
      5432
    ],
    "Expiration": 10101,
    "UnsealedCid": null
  },
  "PreCommitDeposit": "0",
  "PreCommitEpoch": 10101
}
```

### StateVMCirculatingSupplyInternal
StateVMCirculatingSupplyInternal returns an approximation of the circulating supply of Filecoin at the given tipset.
This is the value reported by the runtime interface to actors code.


Perms: read

Inputs:
```json
[
  [
    {
      "/": "bafy2bzacea3wsdh6y3a36tb3skempjoxqpuyompjbmfeyf34fi3uy6uue42v4"
    },
    {
      "/": "bafy2bzacebp3shtrn43k7g3unredz7fxn4gj533d3o43tqn2p2ipxxhrvchve"
    }
  ]
]
```

Response:
```json
{
  "FilVested": "0",
  "FilMined": "0",
  "FilBurnt": "0",
  "FilLocked": "0",
  "FilCirculating": "0",
  "FilReserveDisbursed": "0"
}
```

### StateVerifiedClientStatus
StateVerifiedClientStatus returns the data cap for the given address.
Returns nil if there is no entry in the data cap table for the
address.


Perms: read

Inputs:
```json
[
  "f01234",
  [
    {
      "/": "bafy2bzacea3wsdh6y3a36tb3skempjoxqpuyompjbmfeyf34fi3uy6uue42v4"
    },
    {
      "/": "bafy2bzacebp3shtrn43k7g3unredz7fxn4gj533d3o43tqn2p2ipxxhrvchve"
    }
  ]
]
```

Response: `"0"`

### StateVerifiedRegistryRootKey
StateVerifiedRegistryRootKey returns the address of the Verified Registry's root key


Perms: read

Inputs:
```json
[
  [
    {
      "/": "bafy2bzacea3wsdh6y3a36tb3skempjoxqpuyompjbmfeyf34fi3uy6uue42v4"
    },
    {
      "/": "bafy2bzacebp3shtrn43k7g3unredz7fxn4gj533d3o43tqn2p2ipxxhrvchve"
    }
  ]
]
```

Response: `"f01234"`

### StateVerifierStatus
StateVerifierStatus returns the data cap for the given address.
Returns nil if there is no entry in the data cap table for the
address.


Perms: read

Inputs:
```json
[
  "f01234",
  [
    {
      "/": "bafy2bzacea3wsdh6y3a36tb3skempjoxqpuyompjbmfeyf34fi3uy6uue42v4"
    },
    {
      "/": "bafy2bzacebp3shtrn43k7g3unredz7fxn4gj533d3o43tqn2p2ipxxhrvchve"
    }
  ]
]
```

Response: `"0"`

### StateWaitMsg
StateWaitMsg looks back up to limit epochs in the chain for a message.
If not found, it blocks until the message arrives on chain, and gets to the
indicated confidence depth.

NOTE: If a replacing message is found on chain, this method will return
a MsgLookup for the replacing message - the MsgLookup.Message will be a different
CID than the one provided in the 'cid' param, MsgLookup.Receipt will contain the
result of the execution of the replacing message.

If the caller wants to ensure that exactly the requested message was executed,
they must check that MsgLookup.Message is equal to the provided 'cid', or set the
`allowReplaced` parameter to false. Without this check, and with `allowReplaced`
set to true, both the requested and original message may appear as
successfully executed on-chain, which may look like a double-spend.

A replacing message is a message with a different CID, any of Gas values, and
different signature, but with all other parameters matching (source/destination,
nonce, params, etc.)


Perms: read

Inputs:
```json
[
  {
    "/": "bafy2bzacea3wsdh6y3a36tb3skempjoxqpuyompjbmfeyf34fi3uy6uue42v4"
  },
  42,
  10101,
  true
]
```

Response:
```json
{
  "Message": {
    "/": "bafy2bzacea3wsdh6y3a36tb3skempjoxqpuyompjbmfeyf34fi3uy6uue42v4"
  },
  "Receipt": {
    "ExitCode": 0,
    "Return": "Ynl0ZSBhcnJheQ==",
    "GasUsed": 9
  },
  "ReturnDec": {},
  "TipSet": [
    {
      "/": "bafy2bzacea3wsdh6y3a36tb3skempjoxqpuyompjbmfeyf34fi3uy6uue42v4"
    },
    {
      "/": "bafy2bzacebp3shtrn43k7g3unredz7fxn4gj533d3o43tqn2p2ipxxhrvchve"
    }
  ],
  "Height": 10101
}
```

## Sync
The Sync method group contains methods for interacting with and
observing the lotus sync service.


### SyncCheckBad
SyncCheckBad checks if a block was marked as bad, and if it was, returns
the reason.


Perms: read

Inputs:
```json
[
  {
    "/": "bafy2bzacea3wsdh6y3a36tb3skempjoxqpuyompjbmfeyf34fi3uy6uue42v4"
  }
]
```

Response: `"string value"`

### SyncCheckpoint
SyncCheckpoint marks a blocks as checkpointed, meaning that it won't ever fork away from it.


Perms: admin

Inputs:
```json
[
  [
    {
      "/": "bafy2bzacea3wsdh6y3a36tb3skempjoxqpuyompjbmfeyf34fi3uy6uue42v4"
    },
    {
      "/": "bafy2bzacebp3shtrn43k7g3unredz7fxn4gj533d3o43tqn2p2ipxxhrvchve"
    }
  ]
]
```

Response: `{}`

### SyncIncomingBlocks
SyncIncomingBlocks returns a channel streaming incoming, potentially not
yet synced block headers.


Perms: read

Inputs: `null`

Response:
```json
{
  "Miner": "f01234",
  "Ticket": {
    "VRFProof": "Ynl0ZSBhcnJheQ=="
  },
  "ElectionProof": {
    "WinCount": 9,
    "VRFProof": "Ynl0ZSBhcnJheQ=="
  },
  "BeaconEntries": [
    {
      "Round": 42,
      "Data": "Ynl0ZSBhcnJheQ=="
    }
  ],
  "WinPoStProof": [
    {
      "PoStProof": 8,
      "ProofBytes": "Ynl0ZSBhcnJheQ=="
    }
  ],
  "Parents": [
    {
      "/": "bafy2bzacea3wsdh6y3a36tb3skempjoxqpuyompjbmfeyf34fi3uy6uue42v4"
    }
  ],
  "ParentWeight": "0",
  "Height": 10101,
  "ParentStateRoot": {
    "/": "bafy2bzacea3wsdh6y3a36tb3skempjoxqpuyompjbmfeyf34fi3uy6uue42v4"
  },
  "ParentMessageReceipts": {
    "/": "bafy2bzacea3wsdh6y3a36tb3skempjoxqpuyompjbmfeyf34fi3uy6uue42v4"
  },
  "Messages": {
    "/": "bafy2bzacea3wsdh6y3a36tb3skempjoxqpuyompjbmfeyf34fi3uy6uue42v4"
  },
  "BLSAggregate": {
    "Type": 2,
    "Data": "Ynl0ZSBhcnJheQ=="
  },
  "Timestamp": 42,
  "BlockSig": {
    "Type": 2,
    "Data": "Ynl0ZSBhcnJheQ=="
  },
  "ForkSignaling": 42,
  "ParentBaseFee": "0"
}
```

### SyncMarkBad
SyncMarkBad marks a blocks as bad, meaning that it won't ever by synced.
Use with extreme caution.


Perms: admin

Inputs:
```json
[
  {
    "/": "bafy2bzacea3wsdh6y3a36tb3skempjoxqpuyompjbmfeyf34fi3uy6uue42v4"
  }
]
```

Response: `{}`

### SyncState
SyncState returns the current status of the lotus sync system.


Perms: read

Inputs: `null`

Response:
```json
{
  "ActiveSyncs": [
    {
      "WorkerID": 42,
      "Base": {
        "Cids": null,
        "Blocks": null,
        "Height": 0
      },
      "Target": {
        "Cids": null,
        "Blocks": null,
        "Height": 0
      },
      "Stage": 1,
      "Height": 10101,
      "Start": "0001-01-01T00:00:00Z",
      "End": "0001-01-01T00:00:00Z",
      "Message": "string value"
    }
  ],
  "VMApplied": 42
}
```

### SyncSubmitBlock
SyncSubmitBlock can be used to submit a newly created block to the.
network through this node


Perms: write

Inputs:
```json
[
  {
    "Header": {
      "Miner": "f01234",
      "Ticket": {
        "VRFProof": "Ynl0ZSBhcnJheQ=="
      },
      "ElectionProof": {
        "WinCount": 9,
        "VRFProof": "Ynl0ZSBhcnJheQ=="
      },
      "BeaconEntries": [
        {
          "Round": 42,
          "Data": "Ynl0ZSBhcnJheQ=="
        }
      ],
      "WinPoStProof": [
        {
          "PoStProof": 8,
          "ProofBytes": "Ynl0ZSBhcnJheQ=="
        }
      ],
      "Parents": [
        {
          "/": "bafy2bzacea3wsdh6y3a36tb3skempjoxqpuyompjbmfeyf34fi3uy6uue42v4"
        }
      ],
      "ParentWeight": "0",
      "Height": 10101,
      "ParentStateRoot": {
        "/": "bafy2bzacea3wsdh6y3a36tb3skempjoxqpuyompjbmfeyf34fi3uy6uue42v4"
      },
      "ParentMessageReceipts": {
        "/": "bafy2bzacea3wsdh6y3a36tb3skempjoxqpuyompjbmfeyf34fi3uy6uue42v4"
      },
      "Messages": {
        "/": "bafy2bzacea3wsdh6y3a36tb3skempjoxqpuyompjbmfeyf34fi3uy6uue42v4"
      },
      "BLSAggregate": {
        "Type": 2,
        "Data": "Ynl0ZSBhcnJheQ=="
      },
      "Timestamp": 42,
      "BlockSig": {
        "Type": 2,
        "Data": "Ynl0ZSBhcnJheQ=="
      },
      "ForkSignaling": 42,
      "ParentBaseFee": "0"
    },
    "BlsMessages": [
      {
        "/": "bafy2bzacea3wsdh6y3a36tb3skempjoxqpuyompjbmfeyf34fi3uy6uue42v4"
      }
    ],
    "SecpkMessages": [
      {
        "/": "bafy2bzacea3wsdh6y3a36tb3skempjoxqpuyompjbmfeyf34fi3uy6uue42v4"
      }
    ]
  }
]
```

Response: `{}`

### SyncUnmarkAllBad
SyncUnmarkAllBad purges bad block cache, making it possible to sync to chains previously marked as bad


Perms: admin

Inputs: `null`

Response: `{}`

### SyncUnmarkBad
SyncUnmarkBad unmarks a blocks as bad, making it possible to be validated and synced again.


Perms: admin

Inputs:
```json
[
  {
    "/": "bafy2bzacea3wsdh6y3a36tb3skempjoxqpuyompjbmfeyf34fi3uy6uue42v4"
  }
]
```

Response: `{}`

### SyncValidateTipset
SyncValidateTipset indicates whether the provided tipset is valid or not


Perms: read

Inputs:
```json
[
  [
    {
      "/": "bafy2bzacea3wsdh6y3a36tb3skempjoxqpuyompjbmfeyf34fi3uy6uue42v4"
    },
    {
      "/": "bafy2bzacebp3shtrn43k7g3unredz7fxn4gj533d3o43tqn2p2ipxxhrvchve"
    }
  ]
]
```

Response: `true`

## Wallet


### WalletBalance
WalletBalance returns the balance of the given address at the current head of the chain.


Perms: read

Inputs:
```json
[
  "f01234"
]
```

Response: `"0"`

### WalletDefaultAddress
WalletDefaultAddress returns the address marked as default in the wallet.


Perms: write

Inputs: `null`

Response: `"f01234"`

### WalletDelete
WalletDelete deletes an address from the wallet.


Perms: admin

Inputs:
```json
[
  "f01234"
]
```

Response: `{}`

### WalletExport
WalletExport returns the private key of an address in the wallet.


Perms: admin

Inputs:
```json
[
  "f01234"
]
```

Response:
```json
{
  "Type": "bls",
  "PrivateKey": "Ynl0ZSBhcnJheQ=="
}
```

### WalletHas
WalletHas indicates whether the given address is in the wallet.


Perms: write

Inputs:
```json
[
  "f01234"
]
```

Response: `true`

### WalletImport
WalletImport receives a KeyInfo, which includes a private key, and imports it into the wallet.


Perms: admin

Inputs:
```json
[
  {
    "Type": "bls",
    "PrivateKey": "Ynl0ZSBhcnJheQ=="
  }
]
```

Response: `"f01234"`

### WalletList
WalletList lists all the addresses in the wallet.


Perms: write

Inputs: `null`

Response:
```json
[
  "f01234"
]
```

### WalletNew
WalletNew creates a new address in the wallet with the given sigType.
Available key types: bls, secp256k1, secp256k1-ledger
Support for numerical types: 1 - secp256k1, 2 - BLS is deprecated


Perms: write

Inputs:
```json
[
  "bls"
]
```

Response: `"f01234"`

### WalletSetDefault
WalletSetDefault marks the given address as as the default one.


Perms: write

Inputs:
```json
[
  "f01234"
]
```

Response: `{}`

### WalletSign
WalletSign signs the given bytes using the given address.


Perms: sign

Inputs:
```json
[
  "f01234",
  "Ynl0ZSBhcnJheQ=="
]
```

Response:
```json
{
  "Type": 2,
  "Data": "Ynl0ZSBhcnJheQ=="
}
```

### WalletSignMessage
WalletSignMessage signs the given message using the given address.


Perms: sign

Inputs:
```json
[
  "f01234",
  {
    "Version": 42,
    "To": "f01234",
    "From": "f01234",
    "Nonce": 42,
    "Value": "0",
    "GasLimit": 9,
    "GasFeeCap": "0",
    "GasPremium": "0",
    "Method": 1,
    "Params": "Ynl0ZSBhcnJheQ==",
    "CID": {
      "/": "bafy2bzacebbpdegvr3i4cosewthysg5xkxpqfn2wfcz6mv2hmoktwbdxkax4s"
    }
  }
]
```

Response:
```json
{
  "Message": {
    "Version": 42,
    "To": "f01234",
    "From": "f01234",
    "Nonce": 42,
    "Value": "0",
    "GasLimit": 9,
    "GasFeeCap": "0",
    "GasPremium": "0",
    "Method": 1,
    "Params": "Ynl0ZSBhcnJheQ==",
    "CID": {
      "/": "bafy2bzacebbpdegvr3i4cosewthysg5xkxpqfn2wfcz6mv2hmoktwbdxkax4s"
    }
  },
  "Signature": {
    "Type": 2,
    "Data": "Ynl0ZSBhcnJheQ=="
  },
  "CID": {
    "/": "bafy2bzacebbpdegvr3i4cosewthysg5xkxpqfn2wfcz6mv2hmoktwbdxkax4s"
  }
}
```

### WalletValidateAddress
WalletValidateAddress validates whether a given string can be decoded as a well-formed address


Perms: read

Inputs:
```json
[
  "string value"
]
```

Response: `"f01234"`

### WalletVerify
WalletVerify takes an address, a signature, and some bytes, and indicates whether the signature is valid.
The address does not have to be in the wallet.


Perms: read

Inputs:
```json
[
  "f01234",
  "Ynl0ZSBhcnJheQ==",
  {
    "Type": 2,
    "Data": "Ynl0ZSBhcnJheQ=="
  }
]
```

Response: `true`
<|MERGE_RESOLUTION|>--- conflicted
+++ resolved
@@ -164,14 +164,11 @@
   * [PaychVoucherCreate](#PaychVoucherCreate)
   * [PaychVoucherList](#PaychVoucherList)
   * [PaychVoucherSubmit](#PaychVoucherSubmit)
-<<<<<<< HEAD
 * [Raft](#Raft)
   * [RaftLeader](#RaftLeader)
   * [RaftState](#RaftState)
-=======
 * [Start](#Start)
   * [StartTime](#StartTime)
->>>>>>> 8a2f8c34
 * [State](#State)
   * [StateAccountKey](#StateAccountKey)
   * [StateActorCodeCIDs](#StateActorCodeCIDs)
@@ -5055,24 +5052,16 @@
 }
 ```
 
-<<<<<<< HEAD
 ## Raft
 
 
 ### RaftLeader
-=======
-## Start
-
-
-### StartTime
->>>>>>> 8a2f8c34
 
 
 Perms: read
 
 Inputs: `null`
 
-<<<<<<< HEAD
 Response: `"12D3KooWGzxzKZYveHXtpG6AsrUJBcWxHBFS2HsEoGTxrMLvKXtf"`
 
 ### RaftState
@@ -5089,9 +5078,18 @@
   "MsgUuids": {}
 }
 ```
-=======
+
+## Start
+
+
+### StartTime
+
+
+Perms: read
+
+Inputs: `null`
+
 Response: `"0001-01-01T00:00:00Z"`
->>>>>>> 8a2f8c34
 
 ## State
 The State methods are used to query, inspect, and interact with chain state.
