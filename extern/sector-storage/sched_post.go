package sectorstorage

import (
	"context"
	"math/rand"
	"sync"
	"time"

	xerrors "golang.org/x/xerrors"

	"github.com/filecoin-project/go-state-types/abi"

	sealtasks "github.com/filecoin-project/lotus/extern/sector-storage/sealtasks"
	"github.com/filecoin-project/lotus/extern/sector-storage/stores"
	"github.com/filecoin-project/lotus/extern/sector-storage/storiface"
)

type poStScheduler struct {
	lk      sync.RWMutex
	workers map[storiface.WorkerID]*WorkerHandle
	cond    *sync.Cond

	postType sealtasks.TaskType
}

func newPoStScheduler(t sealtasks.TaskType) *poStScheduler {
	ps := &poStScheduler{
		workers:  map[storiface.WorkerID]*WorkerHandle{},
		postType: t,
	}
	ps.cond = sync.NewCond(&ps.lk)
	return ps
}

func (ps *poStScheduler) MaybeAddWorker(wid storiface.WorkerID, tasks map[sealtasks.TaskType]struct{}, w *WorkerHandle) bool {
	if _, ok := tasks[ps.postType]; !ok {
		return false
	}

	ps.lk.Lock()
	defer ps.lk.Unlock()

	ps.workers[wid] = w

	go ps.watch(wid, w)

	ps.cond.Broadcast()

	return true
}

func (ps *poStScheduler) delWorker(wid storiface.WorkerID) *WorkerHandle {
	ps.lk.Lock()
	defer ps.lk.Unlock()
	var w *WorkerHandle = nil
	if wh, ok := ps.workers[wid]; ok {
		w = wh
		delete(ps.workers, wid)
	}
	return w
}

func (ps *poStScheduler) CanSched(ctx context.Context) bool {
	ps.lk.RLock()
	defer ps.lk.RUnlock()
	if len(ps.workers) == 0 {
		return false
	}

	for _, w := range ps.workers {
		if w.Enabled {
			return true
		}
	}

	return false
}

func (ps *poStScheduler) Schedule(ctx context.Context, primary bool, spt abi.RegisteredSealProof, work WorkerAction) error {
	ps.lk.Lock()
	defer ps.lk.Unlock()

	if len(ps.workers) == 0 {
		return xerrors.Errorf("can't find %s post worker", ps.postType)
	}

	// Get workers by resource
	canDo, candidates := ps.readyWorkers(spt)
	for !canDo {
		//if primary is true, it must be dispatched to a worker
		if primary {
			ps.cond.Wait()
			canDo, candidates = ps.readyWorkers(spt)
		} else {
			return xerrors.Errorf("can't find %s post worker", ps.postType)
		}
	}

	defer func() {
		if ps.cond != nil {
			ps.cond.Broadcast()
		}
	}()

	selected := candidates[0]
	worker := ps.workers[selected.id]

<<<<<<< HEAD
	return worker.active.withResources(selected.id, worker.info, ps.postType.SealTask(spt), selected.res, &ps.lk, func() error {
=======
	return worker.active.withResources(selected.id, worker.Info, selected.res, &ps.lk, func() error {
>>>>>>> 7836e208
		ps.lk.Unlock()
		defer ps.lk.Lock()

		return work(ctx, worker.workerRpc)
	})
}

type candidateWorker struct {
	id  storiface.WorkerID
	res storiface.Resources
}

func (ps *poStScheduler) readyWorkers(spt abi.RegisteredSealProof) (bool, []candidateWorker) {
	var accepts []candidateWorker
	//if the gpus of the worker are insufficient or it's disabled, it cannot be scheduled
	for wid, wr := range ps.workers {
		needRes := wr.Info.Resources.ResourceSpec(spt, ps.postType)

<<<<<<< HEAD
		if !wr.active.canHandleRequest(ps.postType.SealTask(spt), needRes, wid, "post-readyWorkers", wr.info) {
=======
		if !wr.active.CanHandleRequest(needRes, wid, "post-readyWorkers", wr.Info) {
>>>>>>> 7836e208
			continue
		}

		accepts = append(accepts, candidateWorker{
			id:  wid,
			res: needRes,
		})
	}

	// todo: round robin or something
	rand.Shuffle(len(accepts), func(i, j int) {
		accepts[i], accepts[j] = accepts[j], accepts[i]
	})

	return len(accepts) != 0, accepts
}

func (ps *poStScheduler) disable(wid storiface.WorkerID) {
	ps.lk.Lock()
	defer ps.lk.Unlock()
	ps.workers[wid].Enabled = false
}

func (ps *poStScheduler) enable(wid storiface.WorkerID) {
	ps.lk.Lock()
	defer ps.lk.Unlock()
	ps.workers[wid].Enabled = true
}

func (ps *poStScheduler) watch(wid storiface.WorkerID, worker *WorkerHandle) {
	heartbeatTimer := time.NewTicker(stores.HeartbeatInterval)
	defer heartbeatTimer.Stop()

	ctx, cancel := context.WithCancel(context.TODO())
	defer cancel()

	defer close(worker.closedMgr)

	defer func() {
		log.Warnw("Worker closing", "WorkerID", wid)
		ps.delWorker(wid)
	}()

	for {
		sctx, scancel := context.WithTimeout(ctx, stores.HeartbeatInterval/2)
		curSes, err := worker.workerRpc.Session(sctx)
		scancel()
		if err != nil {
			// Likely temporary error
			log.Warnw("failed to check worker session", "error", err)
			ps.disable(wid)

			select {
			case <-heartbeatTimer.C:
				continue
			case <-worker.closingMgr:
				return
			}
		}

		if storiface.WorkerID(curSes) != wid {
			if curSes != ClosedWorkerID {
				// worker restarted
				log.Warnw("worker session changed (worker restarted?)", "initial", wid, "current", curSes)
			}
			return
		}

		ps.enable(wid)
	}
}

func (ps *poStScheduler) workerCleanup(wid storiface.WorkerID, w *WorkerHandle) {
	select {
	case <-w.closingMgr:
	default:
		close(w.closingMgr)
	}

	ps.lk.Unlock()
	select {
	case <-w.closedMgr:
	case <-time.After(time.Second):
		log.Errorf("timeout closing worker manager goroutine %s", wid)
	}
	ps.lk.Lock()
}

func (ps *poStScheduler) schedClose() {
	ps.lk.Lock()
	defer ps.lk.Unlock()
	log.Debugf("closing scheduler")

	for i, w := range ps.workers {
		ps.workerCleanup(i, w)
	}
}

func (ps *poStScheduler) WorkerStats(ctx context.Context, cb func(ctx context.Context, wid storiface.WorkerID, worker *WorkerHandle)) {
	ps.lk.RLock()
	defer ps.lk.RUnlock()
	for id, w := range ps.workers {
		cb(ctx, id, w)
	}
}<|MERGE_RESOLUTION|>--- conflicted
+++ resolved
@@ -105,11 +105,7 @@
 	selected := candidates[0]
 	worker := ps.workers[selected.id]
 
-<<<<<<< HEAD
-	return worker.active.withResources(selected.id, worker.info, ps.postType.SealTask(spt), selected.res, &ps.lk, func() error {
-=======
-	return worker.active.withResources(selected.id, worker.Info, selected.res, &ps.lk, func() error {
->>>>>>> 7836e208
+	return worker.active.withResources(selected.id, worker.Info, ps.postType.SealTask(spt), selected.res, &ps.lk, func() error {
 		ps.lk.Unlock()
 		defer ps.lk.Lock()
 
@@ -128,11 +124,7 @@
 	for wid, wr := range ps.workers {
 		needRes := wr.Info.Resources.ResourceSpec(spt, ps.postType)
 
-<<<<<<< HEAD
-		if !wr.active.canHandleRequest(ps.postType.SealTask(spt), needRes, wid, "post-readyWorkers", wr.info) {
-=======
-		if !wr.active.CanHandleRequest(needRes, wid, "post-readyWorkers", wr.Info) {
->>>>>>> 7836e208
+		if !wr.active.CanHandleRequest(ps.postType.SealTask(spt), needRes, wid, "post-readyWorkers", wr.Info) {
 			continue
 		}
 
