package sealing

import (
	"context"

	"github.com/filecoin-project/lotus/chain/actors/builtin/miner"
	market7 "github.com/filecoin-project/specs-actors/v7/actors/builtin/market"

	"golang.org/x/xerrors"

	"github.com/filecoin-project/go-state-types/abi"
	"github.com/filecoin-project/go-state-types/big"
)

func (m *Sealing) IsMarkedForUpgrade(id abi.SectorNumber) bool {
	m.upgradeLk.Lock()
	_, found := m.toUpgrade[id]
	m.upgradeLk.Unlock()
	return found
}

func (m *Sealing) MarkForUpgrade(ctx context.Context, id abi.SectorNumber) error {

	m.upgradeLk.Lock()
	defer m.upgradeLk.Unlock()

	_, found := m.toUpgrade[id]
	if found {
		return xerrors.Errorf("sector %d already marked for upgrade", id)
	}

	si, err := m.GetSectorInfo(id)
	if err != nil {
		return xerrors.Errorf("getting sector info: %w", err)
	}
	if si.State != Proving {
		return xerrors.Errorf("can't mark sectors not in the 'Proving' state for upgrade")
	}
	if len(si.Pieces) != 1 {
		return xerrors.Errorf("not a committed-capacity sector, expected 1 piece")
	}
	if si.Pieces[0].DealInfo != nil {
		return xerrors.Errorf("not a committed-capacity sector, has deals")
	}

	m.toUpgrade[id] = struct{}{}

	return nil
}

func (m *Sealing) MarkForSnapUpgrade(ctx context.Context, id abi.SectorNumber) error {
	cfg, err := m.getConfig()
	if err != nil {
		return xerrors.Errorf("getting storage config: %w", err)
	}

	curStaging := m.stats.curStaging()
	if cfg.MaxWaitDealsSectors > 0 && curStaging >= cfg.MaxWaitDealsSectors {
		return xerrors.Errorf("already waiting for deals in %d >= %d (cfg.MaxWaitDealsSectors) sectors, no free resources to wait for deals in another",
			curStaging, cfg.MaxWaitDealsSectors)
	}

	si, err := m.GetSectorInfo(id)
	if err != nil {
		return xerrors.Errorf("getting sector info: %w", err)
	}

	if si.State != Proving {
		return xerrors.Errorf("can't mark sectors not in the 'Proving' state for upgrade")
	}

	if len(si.Pieces) != 1 {
		return xerrors.Errorf("not a committed-capacity sector, expected 1 piece")
	}

	if si.Pieces[0].DealInfo != nil {
		return xerrors.Errorf("not a committed-capacity sector, has deals")
	}

	tok, head, err := m.Api.ChainHead(ctx)
	if err != nil {
		return xerrors.Errorf("couldnt get chain head: %w", err)
	}
	onChainInfo, err := m.Api.StateSectorGetInfo(ctx, m.maddr, id, tok)
	if err != nil {
		return xerrors.Errorf("failed to read sector on chain info: %w", err)
	}

	active, err := m.Api.StateMinerActiveSectors(ctx, m.maddr, tok)
	if err != nil {
		return xerrors.Errorf("failed to check active sectors: %w", err)
	}
	// Ensure the upgraded sector is active
	var found bool
	for _, si := range active {
		if si.SectorNumber == id {
			found = true
			break
		}
	}
	if !found {
		return xerrors.Errorf("cannot mark inactive sector for upgrade")
	}

	if onChainInfo.Expiration-head < market7.DealMinDuration {
		return xerrors.Errorf("pointless to upgrade sector %d, expiration %d is less than a min deal duration away from current epoch."+
			"Upgrade expiration before marking for upgrade", id, onChainInfo.Expiration)
	}

<<<<<<< HEAD
	log.Errorf("updating sector number %d", id)
=======
>>>>>>> d16c5d0e
	return m.sectors.Send(uint64(id), SectorStartCCUpdate{})
}

func (m *Sealing) tryUpgradeSector(ctx context.Context, params *miner.SectorPreCommitInfo) big.Int {
	if len(params.DealIDs) == 0 {
		return big.Zero()
	}
	replace := m.maybeUpgradableSector()
	if replace != nil {
		loc, err := m.Api.StateSectorPartition(ctx, m.maddr, *replace, nil)
		if err != nil {
			log.Errorf("error calling StateSectorPartition for replaced sector: %+v", err)
			return big.Zero()
		}

		params.ReplaceCapacity = true
		params.ReplaceSectorNumber = *replace
		params.ReplaceSectorDeadline = loc.Deadline
		params.ReplaceSectorPartition = loc.Partition

		log.Infof("replacing sector %d with %d", *replace, params.SectorNumber)

		ri, err := m.Api.StateSectorGetInfo(ctx, m.maddr, *replace, nil)
		if err != nil {
			log.Errorf("error calling StateSectorGetInfo for replaced sector: %+v", err)
			return big.Zero()
		}
		if ri == nil {
			log.Errorf("couldn't find sector info for sector to replace: %+v", replace)
			return big.Zero()
		}

		if params.Expiration < ri.Expiration {
			// TODO: Some limit on this
			params.Expiration = ri.Expiration
		}

		return ri.InitialPledge
	}

	return big.Zero()
}

func (m *Sealing) maybeUpgradableSector() *abi.SectorNumber {
	m.upgradeLk.Lock()
	defer m.upgradeLk.Unlock()
	for number := range m.toUpgrade {
		// TODO: checks to match actor constraints

		// this one looks good
		/*if checks */
		{
			delete(m.toUpgrade, number)
			return &number
		}
	}

	return nil
}<|MERGE_RESOLUTION|>--- conflicted
+++ resolved
@@ -107,10 +107,7 @@
 			"Upgrade expiration before marking for upgrade", id, onChainInfo.Expiration)
 	}
 
-<<<<<<< HEAD
-	log.Errorf("updating sector number %d", id)
-=======
->>>>>>> d16c5d0e
+	log.Info("updating sector number %d", id)
 	return m.sectors.Send(uint64(id), SectorStartCCUpdate{})
 }
 
