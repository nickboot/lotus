package blockstore

import (
	"context"
	"sync"
	"time"

	block "github.com/ipfs/go-block-format"
	"github.com/ipfs/go-cid"
	ipld "github.com/ipfs/go-ipld-format"
	"golang.org/x/xerrors"
)

// autolog is a logger for the autobatching blockstore. It is subscoped from the
// blockstore logger.
var autolog = log.Named("auto")

// contains the same set of blocks twice, once as an ordered list for flushing, and as a map for fast access
type blockBatch struct {
	blockList []block.Block
	blockMap  map[cid.Cid]block.Block
}

type AutobatchBlockstore struct {
	// TODO: drop if memory consumption is too high
	addedCids map[cid.Cid]struct{}

	stateLock     sync.Mutex
	bufferedBatch blockBatch

	flushingBatch blockBatch
	flushErr      error

	flushCh chan struct{}

	doFlushLock     sync.Mutex
	flushRetryDelay time.Duration
	doneCh          chan struct{}
	shutdown        context.CancelFunc

	backingBs Blockstore

	bufferCapacity int
	bufferSize     int
}

func NewAutobatch(ctx context.Context, backingBs Blockstore, bufferCapacity int) *AutobatchBlockstore {
	ctx, cancel := context.WithCancel(ctx)
	bs := &AutobatchBlockstore{
		addedCids:      make(map[cid.Cid]struct{}),
		backingBs:      backingBs,
		bufferCapacity: bufferCapacity,
		flushCh:        make(chan struct{}, 1),
		doneCh:         make(chan struct{}),
		// could be made configable
		flushRetryDelay: time.Millisecond * 100,
		shutdown:        cancel,
	}

	bs.bufferedBatch.blockMap = make(map[cid.Cid]block.Block)

	go bs.flushWorker(ctx)

	return bs
}

func (bs *AutobatchBlockstore) Put(ctx context.Context, blk block.Block) error {
	bs.stateLock.Lock()
	defer bs.stateLock.Unlock()

	_, ok := bs.addedCids[blk.Cid()]
	if !ok {
		bs.addedCids[blk.Cid()] = struct{}{}
		bs.bufferedBatch.blockList = append(bs.bufferedBatch.blockList, blk)
		bs.bufferedBatch.blockMap[blk.Cid()] = blk
		bs.bufferSize += len(blk.RawData())
		if bs.bufferSize >= bs.bufferCapacity {
			// signal that a flush is appropriate, may be ignored
			select {
			case bs.flushCh <- struct{}{}:
			default:
				// do nothing
			}
		}
	}

	return nil
}

func (bs *AutobatchBlockstore) flushWorker(ctx context.Context) {
	defer close(bs.doneCh)
	for {
		select {
		case <-bs.flushCh:
			// TODO: check if we _should_ actually flush. We could get a spurious wakeup
			// here.
			putErr := bs.doFlush(ctx, false)
			for putErr != nil {
				select {
				case <-ctx.Done():
					return
				case <-time.After(bs.flushRetryDelay):
					autolog.Errorf("FLUSH ERRORED: %w, retrying after %v", putErr, bs.flushRetryDelay)
					putErr = bs.doFlush(ctx, true)
				}
			}
		case <-ctx.Done():
			// Do one last flush.
			_ = bs.doFlush(ctx, false)
			return
		}
	}
}

// caller must NOT hold stateLock
// set retryOnly to true to only retry a failed flush and not flush anything new.
func (bs *AutobatchBlockstore) doFlush(ctx context.Context, retryOnly bool) error {
	bs.doFlushLock.Lock()
	defer bs.doFlushLock.Unlock()

	// If we failed to flush last time, try flushing again.
	if bs.flushErr != nil {
		bs.flushErr = bs.backingBs.PutMany(ctx, bs.flushingBatch.blockList)
	}

	// If we failed, or we're _only_ retrying, bail.
	if retryOnly || bs.flushErr != nil {
		return bs.flushErr
	}

	// Then take the current batch...
	bs.stateLock.Lock()
	// We do NOT clear addedCids here, because its purpose is to expedite Puts
	bs.flushingBatch = bs.bufferedBatch
	bs.bufferedBatch.blockList = make([]block.Block, 0, len(bs.flushingBatch.blockList))
	bs.bufferedBatch.blockMap = make(map[cid.Cid]block.Block, len(bs.flushingBatch.blockMap))
	bs.stateLock.Unlock()

	// And try to flush it.
	bs.flushErr = bs.backingBs.PutMany(ctx, bs.flushingBatch.blockList)

	// If we succeeded, reset the batch. Otherwise, we'll try again next time.
	if bs.flushErr == nil {
		bs.stateLock.Lock()
		bs.flushingBatch = blockBatch{}
		bs.stateLock.Unlock()
	}

	return bs.flushErr
}

// caller must NOT hold stateLock
func (bs *AutobatchBlockstore) Flush(ctx context.Context) error {
	return bs.doFlush(ctx, false)
}

func (bs *AutobatchBlockstore) Shutdown(ctx context.Context) error {
	// TODO: Prevent puts after we call this to avoid losing data.
	bs.shutdown()
	select {
	case <-bs.doneCh:
	case <-ctx.Done():
		return ctx.Err()
	}

	bs.doFlushLock.Lock()
	defer bs.doFlushLock.Unlock()

	return bs.flushErr
}

func (bs *AutobatchBlockstore) Get(ctx context.Context, c cid.Cid) (block.Block, error) {
	// may seem backward to check the backingBs first, but that is the likeliest case
	blk, err := bs.backingBs.Get(ctx, c)
	if err == nil {
		return blk, nil
	}

	if !ipld.IsNotFound(err) {
		return blk, err
	}

	bs.stateLock.Lock()
	v, ok := bs.flushingBatch.blockMap[c]
	if ok {
		bs.stateLock.Unlock()
		return v, nil
	}

	v, ok = bs.bufferedBatch.blockMap[c]
	if ok {
		bs.stateLock.Unlock()
		return v, nil
	}
	bs.stateLock.Unlock()

<<<<<<< HEAD
	return nil, ipld.ErrNotFound{Cid: c}
=======
	// We have to check the backing store one more time because it may have been flushed by the
	// time we were able to take the lock above.
	return bs.backingBs.Get(ctx, c)
>>>>>>> 0fe4fad7
}

func (bs *AutobatchBlockstore) DeleteBlock(context.Context, cid.Cid) error {
	// if we wanted to support this, we would have to:
	// - flush
	// - delete from the backingBs (if present)
	// - remove from addedCids (if present)
	// - if present in addedCids, also walk the ordered lists and remove if present
	return xerrors.New("deletion is unsupported")
}

func (bs *AutobatchBlockstore) DeleteMany(ctx context.Context, cids []cid.Cid) error {
	// see note in DeleteBlock()
	return xerrors.New("deletion is unsupported")
}

func (bs *AutobatchBlockstore) Has(ctx context.Context, c cid.Cid) (bool, error) {
	_, err := bs.Get(ctx, c)
	if err == nil {
		return true, nil
	}
	if ipld.IsNotFound(err) {
		return false, nil
	}

	return false, err
}

func (bs *AutobatchBlockstore) GetSize(ctx context.Context, c cid.Cid) (int, error) {
	blk, err := bs.Get(ctx, c)
	if err != nil {
		return 0, err
	}

	return len(blk.RawData()), nil
}

func (bs *AutobatchBlockstore) PutMany(ctx context.Context, blks []block.Block) error {
	for _, blk := range blks {
		if err := bs.Put(ctx, blk); err != nil {
			return err
		}
	}

	return nil
}

func (bs *AutobatchBlockstore) AllKeysChan(ctx context.Context) (<-chan cid.Cid, error) {
	if err := bs.Flush(ctx); err != nil {
		return nil, err
	}

	return bs.backingBs.AllKeysChan(ctx)
}

func (bs *AutobatchBlockstore) HashOnRead(enabled bool) {
	bs.backingBs.HashOnRead(enabled)
}

func (bs *AutobatchBlockstore) View(ctx context.Context, cid cid.Cid, callback func([]byte) error) error {
	blk, err := bs.Get(ctx, cid)
	if err != nil {
		return err
	}

	return callback(blk.RawData())
}<|MERGE_RESOLUTION|>--- conflicted
+++ resolved
@@ -194,13 +194,9 @@
 	}
 	bs.stateLock.Unlock()
 
-<<<<<<< HEAD
-	return nil, ipld.ErrNotFound{Cid: c}
-=======
 	// We have to check the backing store one more time because it may have been flushed by the
 	// time we were able to take the lock above.
 	return bs.backingBs.Get(ctx, c)
->>>>>>> 0fe4fad7
 }
 
 func (bs *AutobatchBlockstore) DeleteBlock(context.Context, cid.Cid) error {
